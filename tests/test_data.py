'''
Created July 2015

@author: TEASER 4 Development Team
'''

import math

import helptest

from teaser.logic import utilities
from teaser.project import Project
import teaser.examples.verification.vdi6007_testcases.vdi6007_case01 as vdi1
import teaser.examples.verification.vdi6007_testcases.vdi6007_case02 as vdi2
import teaser.examples.verification.vdi6007_testcases.vdi6007_case03 as vdi3
import teaser.examples.verification.vdi6007_testcases.vdi6007_case04 as vdi4
import teaser.examples.verification.vdi6007_testcases.vdi6007_case05 as vdi5
import teaser.examples.verification.vdi6007_testcases.vdi6007_case06 as vdi6
import teaser.examples.verification.vdi6007_testcases.vdi6007_case07 as vdi7
import teaser.examples.verification.vdi6007_testcases.vdi6007_case08 as vdi8
import teaser.examples.verification.vdi6007_testcases.vdi6007_case09 as vdi9
import teaser.examples.verification.vdi6007_testcases.vdi6007_case10 as vdi10
import teaser.examples.verification.vdi6007_testcases.vdi6007_case11 as vdi11
import teaser.examples.verification.vdi6007_testcases.vdi6007_case12 as vdi12

prj = Project(True)

import os
import numpy as np
from teaser.project import Project
import teaser.logic.simulation.VDI_6007.weather as weat
import teaser.logic.simulation.VDI_6007.low_order_VDI as low_order_VDI
import teaser.logic.simulation.VDI_6007.equal_air_temperature as equ_air


class Test_teaser(object):
    """Unit Tests for TEASER"""
    global prj

    def test_calc_vdi_room1(self):
        '''Parameter Verification for rouvel room1'''
        import teaser.examples.verification.verification_room1 as room1

        room1_prj = room1.parameter_room1()
        zone_attr = room1_prj.buildings[0].thermal_zones[0].model_attr

        # parameters inner wall Typraum S

        assert round(zone_attr.r1_iw, 13) == 0.0005956934075
        assert round(zone_attr.c1_iw / 1000, 7) == 14836.3546282
        assert round(zone_attr.area_iw, 1) == 75.5
        assert round(zone_attr.alpha_conv_inner_iw, 13) == 2.23642384105960

        # paremeters outer wall Typraum S
        r_rest = zone_attr.r_rest_ow + 1 / (zone_attr.alpha_comb_outer_ow *
                                            zone_attr.area_ow)
        assert round(r_rest, 13) == 0.0427687193786
        assert round(zone_attr.r1_ow, 13) == 0.0043679129367
        assert round(zone_attr.c1_ow / 1000, 7) == 1600.8489399
        assert round(zone_attr.area_ow, 1) == 3.5
        assert round(zone_attr.area_win, 1) == 7.0
        assert round(zone_attr.alpha_conv_inner_ow, 1) == 2.7
        assert round(zone_attr.alpha_comb_outer_ow, 1) == 25.0

    def test_calc_vdi_room3(self):
        '''Parameter Verification for room 3'''
        import teaser.examples.verification.verification_room3 as room3

        room3_prj = room3.parameter_room3()
        zone_attr = room3_prj.buildings[0].thermal_zones[0].model_attr

        # parameters inner wall Typraum L

        assert round(zone_attr.r1_iw, 13) == 0.003385649748
        assert round(zone_attr.c1_iw / 1000, 7) == 7445.3648976
        assert round(zone_attr.area_iw, 1) == 75.5
        assert round(zone_attr.alpha_conv_inner_iw, 13) == 2.23642384105960

        # parameters outer wall Typraum L
        r_rest = zone_attr.r_rest_ow + 1 / (zone_attr.alpha_comb_outer_ow *
                                            zone_attr.area_ow)
        assert round(r_rest, 13) == 0.0431403889233
        assert round(zone_attr.r1_ow, 13) == 0.004049351608
        assert round(zone_attr.c1_ow / 1000, 7) == 47.8617641
        assert round(zone_attr.area_ow, 1) == 3.5
        assert round(zone_attr.area_win, 1) == 7.0
        assert round(zone_attr.alpha_conv_inner_ow, 1) == 2.7
        assert round(zone_attr.alpha_comb_outer_ow, 1) == 25.0

    def test_calc_vdi_room8(self):
        '''Parameter Verification for room 8'''
        import teaser.examples.verification.verification_room8 as room8

        room8_prj = room8.parameter_room8()
        zone_attr = room8_prj.buildings[0].thermal_zones[0].model_attr

        assert round(zone_attr.r1_iw, 13) == 0.0006688956391
        assert round(zone_attr.c1_iw / 1000, 7) == 12391.3638631
        assert round(zone_attr.area_iw, 1) == 60.5
        assert round(zone_attr.alpha_conv_inner_iw, 13) == 2.1214876033058
        r_rest = zone_attr.r_rest_ow + 1 / (zone_attr.alpha_comb_outer_ow *
                                            zone_attr.area_ow)
        assert round(r_rest, 13) == 0.0207059264866
        assert round(zone_attr.r1_ow, 13) == 0.0017362530106
        assert round(zone_attr.c1_ow / 1000, 7) == 5259.932231
        assert round(zone_attr.area_ow, 1) == 11.5
        assert round(zone_attr.area_win, 1) == 14.0
        assert round(zone_attr.alpha_conv_inner_ow, 1) == 2.7
        assert round(zone_attr.alpha_comb_outer_ow, 1) == 25.0
        assert round(zone_attr.weightfactor_ow[1], 13) == 0.1324989973869
        assert round(zone_attr.weightfactor_win[0], 13) == 0.4047663456282

    # EBC Calculation Verification, with parameters from TEASER3

    def test_calc_ebc(self):
        '''
        Parameter Verification for ebc calculation method. Values are compared
        with TEASER3 values.
        '''
        prj.set_default()
        prj.load_project(utilities.get_full_path("examples/examplefiles"
                                                 "/new.teaserXML"))

        prj.number_of_elements_calc = 2
        prj.merge_windows_calc = False
        prj.buildings[0].calc_building_parameter()
        zone_attr = prj.buildings[0].thermal_zones[0].model_attr

        assert round(zone_attr.r1_iw, 11) == 4.62113e-06
        assert round(zone_attr.c1_iw, 2) == 1209810287.22
        assert round(zone_attr.area_iw, 5) == 9866.66667
        assert round(zone_attr.alpha_conv_inner_iw, 5) == 2.37568

        assert round(zone_attr.r_rest_ow, 5) == 0.00181
        assert round(zone_attr.r1_ow, 10) == 3.06155e-05
        assert round(zone_attr.c1_ow, 3) == 226923157.846
        assert round(zone_attr.area_ow, 5) == 920.0

        assert round(zone_attr.alpha_conv_inner_ow, 5) == 1.83043

        assert round(zone_attr.alpha_conv_outer_ow, 5) == 20.0
        assert round(zone_attr.alpha_comb_outer_ow, 5) == 25.0
        assert round(zone_attr.alpha_conv_inner_win, 5) == 2.7
        assert round(zone_attr.alpha_conv_outer_win, 5) == 20.0
        assert round(zone_attr.alpha_comb_outer_win, 5) == 25.0

        assert round(zone_attr.weightfactor_ow[0], 5) == 0.04588
        assert round(zone_attr.weightfactor_win[0], 5) == 0.33333
        assert round(zone_attr.weightfactor_ground, 5) == 0.54398

    def test_type_bldg_office_with_calc(self):
        '''
        Verification of the type building generation of an office building.
        Values are compared with TEASER3 values.
        '''
        from teaser.logic.archetypebuildings.bmvbs.office import Office

        prj.set_default()
        test_office = Office(parent=prj,
                             name="TestBuilding",
                             year_of_construction=1988,
                             number_of_floors=3,
                             height_of_floors=3,
                             net_leased_area=2500)

        test_office.generate_archetype()

        # general parameters

        assert len(test_office.thermal_zones) == 6

        # zone specific parameters

        for zone in test_office.thermal_zones:
            if zone.name == "Meeting":
                assert zone.area == 100
            if zone.name == "Storage":
                assert zone.area == 375
            if zone.name == "Office":
                assert zone.area == 1250
            if zone.name == "Restroom":
                assert zone.area == 100
            if zone.name == "ICT":
                assert zone.area == 50
            if zone.name == "Floor":
                assert zone.area == 625

        # facade specific parameters

        assert round(test_office.get_outer_wall_area(-2), 0) == 958
        assert round(test_office.get_outer_wall_area(-1), 0) == 958
        assert round(test_office.get_outer_wall_area(0), 0) == 437
        assert round(test_office.get_outer_wall_area(180), 0) == 437
        assert round(test_office.get_outer_wall_area(90), 0) == 77
        assert round(test_office.get_outer_wall_area(270), 0) == 77
        assert round(test_office.get_window_area(0), 0) == 158
        assert round(test_office.get_window_area(180), 0) == 158
        assert round(test_office.get_window_area(90), 0) == 28
        assert round(test_office.get_window_area(270), 0) == 28

        prj.set_default()
        test_office = Office(parent=prj,
                             name="TestBuilding",
                             year_of_construction=1988,
                             number_of_floors=3,
                             height_of_floors=3,
                             net_leased_area=2500,
                             office_layout=1,
                             window_layout=1,
                             construction_type="light")

        test_office.generate_archetype()

        # facade specific parameters

        assert round(test_office.get_outer_wall_area(-2), 0) == 958
        assert round(test_office.get_outer_wall_area(-1), 0) == 958
        assert round(test_office.get_outer_wall_area(0), 0) == 446
        assert round(test_office.get_outer_wall_area(180), 0) == 446
        assert round(test_office.get_outer_wall_area(90), 0) == 79
        assert round(test_office.get_outer_wall_area(270), 0) == 79
        assert round(test_office.get_window_area(0), 0) == 149
        assert round(test_office.get_window_area(180), 0) == 149
        assert round(test_office.get_window_area(90), 0) == 26
        assert round(test_office.get_window_area(270), 0) == 26

        prj.set_default()
        test_office = Office(parent=prj,
                             name="TestBuilding",
                             year_of_construction=1988,
                             number_of_floors=3,
                             height_of_floors=3,
                             net_leased_area=2500,
                             office_layout=2,
                             window_layout=2,
                             construction_type="heavy")

        test_office.generate_archetype()

        # facade specific parameters

        assert round(test_office.get_outer_wall_area(-2), 0) == 958
        assert round(test_office.get_outer_wall_area(-1), 0) == 958
        assert round(test_office.get_outer_wall_area(0), 0) == 283
        assert round(test_office.get_outer_wall_area(180), 0) == 283
        assert round(test_office.get_outer_wall_area(90), 0) == 67
        assert round(test_office.get_outer_wall_area(270), 0) == 67
        assert round(test_office.get_window_area(0), 0) == 283
        assert round(test_office.get_window_area(180), 0) == 283
        assert round(test_office.get_window_area(90), 0) == 67
        assert round(test_office.get_window_area(270), 0) == 67

        prj.set_default()
        test_office = Office(parent=prj,
                             name="TestBuilding",
                             year_of_construction=1988,
                             number_of_floors=3,
                             height_of_floors=3,
                             net_leased_area=2500,
                             office_layout=3,
                             window_layout=3,
                             construction_type="light")

        test_office.generate_archetype()

        # facade specific parameters

        assert round(test_office.get_outer_wall_area(-2), 0) == 958
        assert round(test_office.get_outer_wall_area(-1), 0) == 958
        assert round(test_office.get_outer_wall_area(0), 0) == 35
        assert round(test_office.get_outer_wall_area(180), 0) == 35
        assert round(test_office.get_outer_wall_area(90), 0) == 35
        assert round(test_office.get_outer_wall_area(270), 0) == 35
        assert round(test_office.get_window_area(0), 0) == 315
        assert round(test_office.get_window_area(180), 0) == 315
        assert round(test_office.get_window_area(90), 0) == 315
        assert round(test_office.get_window_area(270), 0) == 315

    def test_type_bldg_institute4_with_calc(self):
        '''
        Verification of the type building generation of an office building.
        Values are compared with TEASER3 values.
        '''
        from teaser.logic.archetypebuildings.bmvbs.custom.institute4 import \
            Institute4

        prj.set_default()
        test_institute4 = Institute4(parent=prj,
                                     name="TestBuilding",
                                     year_of_construction=1988,
                                     number_of_floors=3,
                                     height_of_floors=3,
                                     net_leased_area=2500,
                                     office_layout=0,
                                     window_layout=0,
                                     construction_type="heavy")

        test_institute4.generate_archetype()

        # general parameters

        assert len(test_institute4.thermal_zones) == 7

        # zone specific parameters

        for zone in test_institute4.thermal_zones:
            if zone.name == "Meeting":
                assert zone.area == 100
            if zone.name == "Storage":
                assert zone.area == 250
            if zone.name == "Office":
                assert zone.area == 937.5
            if zone.name == "Restroom":
                assert zone.area == 100
            if zone.name == "ICT":
                assert zone.area == 50
            if zone.name == "Floor":
                assert zone.area == 562.5
            if zone.name == "Laboratory":
                assert zone.area == 500

        # facade specific parameters

        assert round(test_institute4.get_outer_wall_area(-2), 0) == 958
        assert round(test_institute4.get_outer_wall_area(-1), 0) == 958
        assert round(test_institute4.get_outer_wall_area(0), 0) == 437
        assert round(test_institute4.get_outer_wall_area(180), 0) == 437
        assert round(test_institute4.get_outer_wall_area(90), 0) == 77
        assert round(test_institute4.get_outer_wall_area(270), 0) == 77
        assert round(test_institute4.get_window_area(0), 0) == 158
        assert round(test_institute4.get_window_area(180), 0) == 158
        assert round(test_institute4.get_window_area(90), 0) == 28
        assert round(test_institute4.get_window_area(270), 0) == 28

    def test_type_bldg_institute8_with_calc(self):
        '''
        Verification of the type building generation of an office building.
        Values are compared with TEASER3 values.
        '''
        from teaser.logic.archetypebuildings.bmvbs.custom.institute8 import \
            Institute8

        prj.set_default()
        test_institute8 = Institute8(parent=prj,
                                     name="TestBuilding",
                                     year_of_construction=1988,
                                     number_of_floors=3,
                                     height_of_floors=3,
                                     net_leased_area=2500,
                                     office_layout=0,
                                     window_layout=0,
                                     construction_type="heavy")

        test_institute8.generate_archetype()

        # general parameters

        assert len(test_institute8.thermal_zones) == 7

        # zone specific parameters

        for zone in test_institute8.thermal_zones:
            if zone.name == "Meeting":
                assert zone.area == 100
            if zone.name == "Storage":
                assert zone.area == 50
            if zone.name == "Office":
                assert zone.area == 250
            if zone.name == "Restroom":
                assert zone.area == 100
            if zone.name == "ICT":
                assert zone.area == 50
            if zone.name == "Floor":
                assert zone.area == 450
            if zone.name == "Laboratory":
                assert zone.area == 1500

        # facade specific parameters

        assert round(test_institute8.get_outer_wall_area(-2), 0) == 958
        assert round(test_institute8.get_outer_wall_area(-1), 0) == 958
        assert round(test_institute8.get_outer_wall_area(0), 0) == 437
        assert round(test_institute8.get_outer_wall_area(180), 0) == 437
        assert round(test_institute8.get_outer_wall_area(90), 0) == 77
        assert round(test_institute8.get_outer_wall_area(270), 0) == 77
        assert round(test_institute8.get_window_area(0), 0) == 158
        assert round(test_institute8.get_window_area(180), 0) == 158
        assert round(test_institute8.get_window_area(90), 0) == 28
        assert round(test_institute8.get_window_area(270), 0) == 28

    def test_type_bldg_institute_with_calc(self):
        '''
        Verification of the type building generation of an office building.
        Values are compared with TEASER3 values.
        '''
        from teaser.logic.archetypebuildings.bmvbs.custom.institute import \
            Institute

        prj.set_default()
        test_institute = Institute(parent=prj,
                                   name="TestBuilding",
                                   year_of_construction=1988,
                                   number_of_floors=3,
                                   height_of_floors=3,
                                   net_leased_area=2500,
                                   office_layout=0,
                                   window_layout=0,
                                   construction_type="heavy")

        test_institute.generate_archetype()

        # general parameters

        assert len(test_institute.thermal_zones) == 7

        # zone specific parameters

        for zone in test_institute.thermal_zones:
            if zone.name == "Meeting":
                assert zone.area == 100
            if zone.name == "Storage":
                assert zone.area == 250
            if zone.name == "Office":
                assert zone.area == 1000
            if zone.name == "Restroom":
                assert zone.area == 100
            if zone.name == "ICT":
                assert zone.area == 50
            if zone.name == "Floor":
                assert zone.area == 625
            if zone.name == "Laboratory":
                assert zone.area == 375

        # facade specific parameters

        assert round(test_institute.get_outer_wall_area(-2), 0) == 958
        assert round(test_institute.get_outer_wall_area(-1), 0) == 958
        assert round(test_institute.get_outer_wall_area(0), 0) == 437
        assert round(test_institute.get_outer_wall_area(180), 0) == 437
        assert round(test_institute.get_outer_wall_area(90), 0) == 77
        assert round(test_institute.get_outer_wall_area(270), 0) == 77
        assert round(test_institute.get_window_area(0), 0) == 158
        assert round(test_institute.get_window_area(180), 0) == 158
        assert round(test_institute.get_window_area(90), 0) == 28
        assert round(test_institute.get_window_area(270), 0) == 28

    def test_type_bldg_residential_with_calc(self):
        '''
        Verification of the type building generation of an office building.
        Values are compared with TEASER3 values.
        '''
        from teaser.logic.archetypebuildings.bmvbs.singlefamilydwelling \
            import SingleFamilyDwelling

        prj.set_default()
        test_residential = SingleFamilyDwelling(parent=prj,
                                                name="TestBuilding",
                                                year_of_construction=1988,
                                                number_of_floors=3,
                                                height_of_floors=3,
                                                net_leased_area=2500)

        test_residential.generate_archetype()

        # general parameters

        assert len(test_residential.thermal_zones) == 1

        # zone specific parameters

        for zone in test_residential.thermal_zones:
            if zone.name == "SingleDwelling":
                assert zone.area == 2500

        # facade specific parameters

        assert round(test_residential.get_outer_wall_area(-2), 0) == 1108
        assert round(test_residential.get_outer_wall_area(-1), 0) == 1108
        assert round(test_residential.get_outer_wall_area(0), 0) == 325
        assert round(test_residential.get_outer_wall_area(180), 0) == 325
        assert round(test_residential.get_outer_wall_area(90), 0) == 325
        assert round(test_residential.get_outer_wall_area(270), 0) == 325
        assert round(test_residential.get_window_area(0), 0) == 125
        assert round(test_residential.get_window_area(180), 0) == 125
        assert round(test_residential.get_window_area(90), 0) == 125
        assert round(test_residential.get_window_area(270), 0) == 125

        prj.set_default()
        test_residential = SingleFamilyDwelling(parent=prj,
                                                name="TestBuilding",
                                                year_of_construction=1988,
                                                number_of_floors=3,
                                                height_of_floors=3,
                                                net_leased_area=2500,
                                                residential_layout=1,
                                                neighbour_buildings=1,
                                                attic=1,
                                                dormer=1,
                                                cellar=1,
                                                construction_type="light")

        test_residential.generate_archetype()

        # facade specific parameters

        assert round(test_residential.get_outer_wall_area(-2), 0) == 1108
        assert round(test_residential.get_outer_wall_area(-1), 0) == 1108
        assert round(test_residential.get_outer_wall_area(0), 0) == 398
        assert round(test_residential.get_outer_wall_area(180), 0) == 398
        assert round(test_residential.get_outer_wall_area(90), 0) == 398
        assert round(test_residential.get_outer_wall_area(270), 0) == 398
        assert round(test_residential.get_window_area(0), 0) == 125
        assert round(test_residential.get_window_area(180), 0) == 125
        assert round(test_residential.get_window_area(90), 0) == 125
        assert round(test_residential.get_window_area(270), 0) == 125

        prj.set_default()
        test_residential = SingleFamilyDwelling(parent=prj,
                                                name="TestBuilding",
                                                year_of_construction=1988,
                                                number_of_floors=3,
                                                height_of_floors=3,
                                                net_leased_area=2500,
                                                residential_layout=0,
                                                neighbour_buildings=2,
                                                attic=2,
                                                dormer=0,
                                                cellar=2,
                                                construction_type="heavy")

        test_residential.generate_archetype()

        # facade specific parameters

        assert round(test_residential.get_outer_wall_area(-2), 0) == 858
        assert round(test_residential.get_outer_wall_area(-1), 0) == 484
        assert round(test_residential.get_outer_wall_area(0), 0) == 270
        assert round(test_residential.get_outer_wall_area(180), 0) == 270
        assert round(test_residential.get_outer_wall_area(90), 0) == 270
        assert round(test_residential.get_outer_wall_area(270), 0) == 270
        assert round(test_residential.get_window_area(0), 0) == 125
        assert round(test_residential.get_window_area(180), 0) == 125
        assert round(test_residential.get_window_area(90), 0) == 125
        assert round(test_residential.get_window_area(270), 0) == 125

        prj.set_default()
        test_residential = SingleFamilyDwelling(parent=prj,
                                                name="TestBuilding",
                                                year_of_construction=1988,
                                                number_of_floors=3,
                                                height_of_floors=3,
                                                net_leased_area=2500,
                                                residential_layout=0,
                                                neighbour_buildings=2,
                                                attic=3,
                                                dormer=0,
                                                cellar=3,
                                                construction_type="light")

        test_residential.generate_archetype()

        # facade specific parameters

        assert round(test_residential.get_outer_wall_area(-2), 0) == 700
        assert round(test_residential.get_outer_wall_area(-1), 0) == 789
        assert round(test_residential.get_outer_wall_area(0), 0) == 255
        assert round(test_residential.get_outer_wall_area(180), 0) == 255
        assert round(test_residential.get_outer_wall_area(90), 0) == 255
        assert round(test_residential.get_outer_wall_area(270), 0) == 255
        assert round(test_residential.get_window_area(0), 0) == 125
        assert round(test_residential.get_window_area(180), 0) == 125
        assert round(test_residential.get_window_area(90), 0) == 125
        assert round(test_residential.get_window_area(270), 0) == 125

    # methods in Project, these tests only test if the API function works,
    # not if it produces reliable results.

    def test_load_save_project(self):
        '''test of load_project and save_project'''

        prj.load_project(utilities.get_full_path(("examples/examplefiles"
                                                  "/new.teaserXML")))
        therm_zone = prj.buildings[-1].thermal_zones[0]
        assert therm_zone.outer_walls[0].area == 40.0
        tz_area = sum([tz.area for tz in prj.buildings[
            -1].thermal_zones])
        assert prj.buildings[-1].net_leased_area == tz_area
        prj.save_project("unitTest")
        prj.set_default()

    # commented until we find solution for opengis PyXB bindings
    def test_save_citygml(self):
        '''test of save_gml'''
        helptest.building_test2(prj)
        prj.save_citygml("unitTest")
        prj.set_default()

    def test_calc_all_buildings(self):
        '''test of calc_all_buildings, no calculation verification'''

        helptest.building_test2(prj)
        helptest.building_test2(prj)
        prj.number_of_elements_calc = 2
        prj.merge_windows_calc = True
        prj.used_library_calc = 'AixLib'
        prj.calc_all_buildings()
        prj.number_of_elements_calc = 2
        prj.merge_windows_calc = False
        prj.used_library_calc = 'AixLib'
        prj.calc_all_buildings()

    def test_retrofit_all_buildings(self):
        '''test of retrofit_all_buildings, no calculation verification'''

        prj.retrofit_all_buildings(2015)

    def test_export_aixlib(self):
        '''test of export_aixlib, no calculation verification'''

        prj.number_of_elements_calc = 1
        prj.merge_windows_calc = False
        prj.used_library_calc = 'AixLib'
        prj.calc_all_buildings()
        prj.export_aixlib()

        prj.number_of_elements_calc = 2
        prj.merge_windows_calc = False
        prj.used_library_calc = 'AixLib'
        prj.calc_all_buildings()
        prj.export_aixlib()

        prj.number_of_elements_calc = 3
        prj.merge_windows_calc = False
        prj.used_library_calc = 'AixLib'
        prj.calc_all_buildings()
        prj.export_aixlib()

        prj.number_of_elements_calc = 4
        prj.merge_windows_calc = False
        prj.used_library_calc = 'AixLib'
        prj.calc_all_buildings()
        prj.export_aixlib()

    def test_export_annex(self):
        '''test of export_annex, no calculation verification'''

        prj.number_of_elements_calc = 1
        prj.merge_windows_calc = True
        prj.used_library_calc = 'Annex60'
        prj.calc_all_buildings()
        prj.export_annex()
        prj.number_of_elements_calc = 1
        prj.merge_windows_calc = False
        prj.used_library_calc = 'Annex60'
        prj.calc_all_buildings()
        prj.export_annex()
        prj.number_of_elements_calc = 2
        prj.merge_windows_calc = True
        prj.used_library_calc = 'Annex60'
        prj.calc_all_buildings()
        prj.export_annex()
        prj.number_of_elements_calc = 2
        prj.merge_windows_calc = False
        prj.used_library_calc = 'Annex60'
        prj.calc_all_buildings()
        prj.export_annex()
        prj.number_of_elements_calc = 3
        prj.merge_windows_calc = True
        prj.used_library_calc = 'Annex60'
        prj.calc_all_buildings()
        prj.export_annex()
        prj.number_of_elements_calc = 3
        prj.merge_windows_calc = False
        prj.used_library_calc = 'Annex60'
        prj.calc_all_buildings()
        prj.export_annex()
        prj.number_of_elements_calc = 4
        prj.merge_windows_calc = True
        prj.used_library_calc = 'Annex60'
        prj.calc_all_buildings()
        prj.export_annex()
        prj.number_of_elements_calc = 4
        prj.merge_windows_calc = False
        prj.used_library_calc = 'Annex60'
        prj.calc_all_buildings()
        prj.export_annex()
        prj.set_default()

    def test_export_parameters_txt(self):
        '''test of the export of the readable parameter output'''
        prj.number_of_elements_calc = 1
        prj.merge_windows_calc = True
        prj.used_library_calc = 'AixLib'
        prj.calc_all_buildings()
        prj.export_parameters_txt()
        prj.number_of_elements_calc = 1
        prj.merge_windows_calc = False
        prj.used_library_calc = 'AixLib'
        prj.calc_all_buildings()
        prj.export_parameters_txt()
        prj.number_of_elements_calc = 2
        prj.merge_windows_calc = True
        prj.used_library_calc = 'AixLib'
        prj.calc_all_buildings()
        prj.export_parameters_txt()
        prj.number_of_elements_calc = 2
        prj.merge_windows_calc = False
        prj.used_library_calc = 'AixLib'
        prj.calc_all_buildings()
        prj.export_parameters_txt()
        prj.number_of_elements_calc = 3
        prj.merge_windows_calc = True
        prj.used_library_calc = 'AixLib'
        prj.calc_all_buildings()
        prj.export_parameters_txt()
        prj.number_of_elements_calc = 3
        prj.merge_windows_calc = False
        prj.used_library_calc = 'AixLib'
        prj.calc_all_buildings()
        prj.export_parameters_txt()
        prj.number_of_elements_calc = 4
        prj.merge_windows_calc = True
        prj.used_library_calc = 'AixLib'
        prj.calc_all_buildings()
        prj.export_parameters_txt()
        prj.number_of_elements_calc = 4
        prj.merge_windows_calc = False
        prj.used_library_calc = 'AixLib'
        prj.calc_all_buildings()
        prj.export_parameters_txt()
        prj.set_default()

    def test_instantiate_data_class(self):
        '''test of instantiate_data_class'''

        prj.instantiate_data_class()

    def test_type_bldg_office(self):
        '''test of type_bldg_office, no calculation verification
        '''

        prj.type_bldg_office(name="TestBuilding",
                             year_of_construction=1988,
                             number_of_floors=7,
                             height_of_floors=1,
                             net_leased_area=1988,
                             office_layout=0,
                             window_layout=0,
                             construction_type="heavy")

        prj.add_non_residential(
            method='bmvbs',
            usage='office',
            name="TestBuilding",
            year_of_construction=1988,
            number_of_floors=7,
            height_of_floors=1,
            net_leased_area=1988,
            with_ahu=False,
            office_layout=0,
            window_layout=0,
            construction_type="heavy")

    def test_type_bldg_institute(self):
        '''test of type_bldg_institute, no calculation verification'''

        prj.type_bldg_institute(name="TestBuilding",
                                year_of_construction=1988,
                                number_of_floors=7,
                                height_of_floors=1,
                                net_leased_area=1988,
                                office_layout=0,
                                window_layout=0,
                                construction_type="heavy")

        prj.add_non_residential(
            method='bmvbs',
            usage='institute',
            name="TestBuilding",
            year_of_construction=1988,
            number_of_floors=7,
            height_of_floors=1,
            net_leased_area=1988,
            with_ahu=True,
            office_layout=0,
            window_layout=0,
            construction_type="heavy")

    def test_type_bldg_institute4(self):
        '''test of type_bldg_institute4, no calculation verification'''

        prj.type_bldg_institute4(name="TestBuilding",
                                 year_of_construction=1988,
                                 number_of_floors=7,
                                 height_of_floors=1,
                                 net_leased_area=1988,
                                 office_layout=0,
                                 window_layout=0,
                                 construction_type="heavy")

        prj.add_non_residential(
            method='bmvbs',
            usage='institute4',
            name="TestBuilding",
            year_of_construction=1988,
            number_of_floors=7,
            height_of_floors=1,
            net_leased_area=1988,
            with_ahu=True,
            office_layout=0,
            window_layout=0,
            construction_type="heavy")

    def test_type_bldg_institute8(self):
        '''test of type_bldg_institute8, no calculation verification'''

        prj.type_bldg_institute8(name="TestBuilding",
                                 year_of_construction=1988,
                                 number_of_floors=7,
                                 height_of_floors=1,
                                 net_leased_area=1988,
                                 office_layout=0,
                                 window_layout=0,
                                 construction_type="heavy")

        prj.add_non_residential(
            method='bmvbs',
            usage='institute8',
            name="TestBuilding",
            year_of_construction=1988,
            number_of_floors=7,
            height_of_floors=1,
            net_leased_area=1988,
            with_ahu=True,
            office_layout=0,
            window_layout=0,
            construction_type="heavy")

    def test_type_bldg_residential(self):
        '''test of type_bldg_residential, no calculation verification'''

        prj.type_bldg_residential(name="TestBuilding",
                                  year_of_construction=1988,
                                  number_of_floors=7,
                                  height_of_floors=1,
                                  net_leased_area=1988,
                                  residential_layout=0,
                                  neighbour_buildings=0,
                                  attic=0,
                                  cellar=0,
                                  dormer=0,
                                  construction_type="heavy")

        prj.add_residential(
            method='iwu',
            usage='single_family_dwelling',
            name="TestBuilding",
            year_of_construction=1988,
            number_of_floors=7,
            height_of_floors=1,
            net_leased_area=1988,
            with_ahu=False,
            residential_layout=0,
            neighbour_buildings=0,
            attic=0,
            cellar=0,
            dormer=0,
            construction_type="heavy")

    def test_est_bldgs(self):
        '''test of type_bldg_residential, no calculation verification'''

        prj.add_residential(
            method='urbanrenet',
            usage='est1a',
            name="TestBuilding",
            year_of_construction=1988,
            number_of_floors=7,
            height_of_floors=1,
            net_leased_area=1988,
            with_ahu=False,
            residential_layout=0,
            neighbour_buildings=0,
            attic=0,
            cellar=0,
            dormer=0,
            construction_type="heavy",
            number_of_apartments=1)

        prj.add_residential(
            method='urbanrenet',
            usage='est1b',
            name="TestBuilding",
            year_of_construction=1988,
            number_of_floors=7,
            height_of_floors=1,
            net_leased_area=1988,
            with_ahu=False,
            residential_layout=0,
            neighbour_buildings=0,
            attic=0,
            cellar=0,
            dormer=0,
            construction_type="heavy",
            number_of_apartments=1)

        prj.add_residential(
            method='urbanrenet',
            usage='est2',
            name="TestBuilding",
            year_of_construction=1988,
            number_of_floors=7,
            height_of_floors=1,
            net_leased_area=1988,
            with_ahu=False,
            residential_layout=0,
            neighbour_buildings=0,
            attic=0,
            cellar=0,
            dormer=0,
            construction_type="heavy",
            number_of_apartments=1)

        prj.add_residential(
            method='urbanrenet',
            usage='est3',
            name="TestBuilding",
            year_of_construction=1988,
            number_of_floors=7,
            height_of_floors=1,
            net_leased_area=1988,
            with_ahu=False,
            residential_layout=0,
            neighbour_buildings=0,
            attic=0,
            cellar=0,
            dormer=0,
            construction_type="heavy",
            number_of_apartments=1)

        prj.add_residential(
            method='urbanrenet',
            usage='est4a',
            name="TestBuilding",
            year_of_construction=1988,
            number_of_floors=7,
            height_of_floors=1,
            net_leased_area=1988,
            with_ahu=False,
            residential_layout=0,
            neighbour_buildings=0,
            attic=0,
            cellar=0,
            dormer=0,
            construction_type="heavy",
            number_of_apartments=1)

        prj.add_residential(
            method='urbanrenet',
            usage='est4b',
            name="TestBuilding",
            year_of_construction=1988,
            number_of_floors=7,
            height_of_floors=1,
            net_leased_area=1988,
            with_ahu=False,
            residential_layout=0,
            neighbour_buildings=0,
            attic=0,
            cellar=0,
            dormer=0,
            construction_type="heavy",
            number_of_apartments=1)

        prj.add_residential(
            method='urbanrenet',
            usage='est5',
            name="TestBuilding",
            year_of_construction=1988,
            number_of_floors=7,
            height_of_floors=1,
            net_leased_area=1988,
            with_ahu=False,
            residential_layout=0,
            neighbour_buildings=0,
            attic=0,
            cellar=0,
            dormer=0,
            construction_type="heavy",
            number_of_apartments=1)

        prj.add_residential(
            method='urbanrenet',
            usage='est6',
            name="TestBuilding",
            year_of_construction=1988,
            number_of_floors=7,
            height_of_floors=1,
            net_leased_area=1988,
            with_ahu=False,
            residential_layout=0,
            neighbour_buildings=0,
            attic=0,
            cellar=0,
            dormer=0,
            construction_type="heavy",
            number_of_apartments=1)

        prj.add_residential(
            method='urbanrenet',
            usage='est7',
            name="TestBuilding",
            year_of_construction=1988,
            number_of_floors=7,
            height_of_floors=1,
            net_leased_area=1988,
            with_ahu=False,
            residential_layout=0,
            neighbour_buildings=0,
            attic=0,
            cellar=0,
            dormer=0,
            construction_type="heavy",
            number_of_apartments=1)

        prj.add_residential(
            method='urbanrenet',
            usage='est8a',
            name="TestBuilding",
            year_of_construction=1988,
            number_of_floors=7,
            height_of_floors=1,
            net_leased_area=1988,
            with_ahu=False,
            residential_layout=0,
            neighbour_buildings=0,
            attic=0,
            cellar=0,
            dormer=0,
            construction_type="heavy",
            number_of_apartments=1)

        prj.add_residential(
            method='urbanrenet',
            usage='est8b',
            name="TestBuilding",
            year_of_construction=1988,
            number_of_floors=7,
            height_of_floors=1,
            net_leased_area=1988,
            with_ahu=False,
            residential_layout=0,
            neighbour_buildings=0,
            attic=0,
            cellar=0,
            dormer=0,
            construction_type="heavy",
            number_of_apartments=1)

    # methods in Building

    def test_get_inner_wall_area(self):
        '''test of get_inner_wall_area'''
        prj.set_default()
        helptest.building_test2(prj)
        sum_area = prj.buildings[-1].get_inner_wall_area()
        assert round(sum_area, 1) == 34.0

    def test_set_outer_wall_area(self):
        '''test of set_outer_wall_area'''
        print(prj.buildings[-1].thermal_zones[-1].outer_walls[1].area)
        prj.buildings[-1].set_outer_wall_area(2.0, 0.0)

        therm_zone = prj.buildings[-1].thermal_zones[-1]
        print(therm_zone.outer_walls[1].area)
        assert round(therm_zone.outer_walls[0].area, 3) == 2.0
        assert round(therm_zone.outer_walls[1].area, 3) == 14.0

    def test_get_outer_wall_area(self):
        '''test of get_outer_wall_area'''
        prj.buildings[-1].get_outer_wall_area(0.0)
        therm_zone = prj.buildings[-1].thermal_zones[-1]
        assert round(therm_zone.outer_walls[0].area, 3) == 2.0
        assert round(therm_zone.outer_walls[1].area, 3) == 14.0

    def test_set_window_area(self):
        '''test of set_window_area'''
        prj.buildings[-1].set_window_area(1.0, 90.0)
        therm_zone = prj.buildings[-1].thermal_zones[-1]
        assert round(therm_zone.windows[0].area, 3) == 1.0

    def test_get_window_area(self):
        '''test of get_window_area'''
        prj.buildings[-1].get_window_area(90.0)
        therm_zone = prj.buildings[-1].thermal_zones[-1]
        assert round(therm_zone.windows[0].area, 3) == 1.0

    def test_fill_outer_wall_area_dict(self):
        '''test of fill_outer_wall_area_dict'''

        prj.buildings[-1].fill_outer_area_dict()
        outwall_dict_round = {key: round(value, 2) for key, value in
                              prj.buildings[-1].outer_area.items()}
        assert outwall_dict_round == {-2.0: 140,
                                      -1.0: 140,
                                      0.0: 2.0,
                                      90.0: 14.0,
                                      180.0: 10.0,
                                      270.0: 14.0}

    def test_fill_window_area_dict(self):
        '''test of fill_window_area_dict'''
        prj.buildings[-1].fill_window_area_dict()
        assert prj.buildings[-1].window_area == {90.0: 1.0,
                                                 180.0: 8.0,
                                                 270.0: 5.0}

    def test_calc_building_parameter(self):
        '''test of calc_building_parameter'''
        prj.set_default()
        helptest.building_test2(prj)

        prj.buildings[-1].calc_building_parameter(number_of_elements=2,
                                                  merge_windows=True,
                                                  used_library='AixLib')

        assert round(prj.buildings[-1].volume, 1) == 490.0
        assert round(
            prj.buildings[-1].sum_heat_load, 4) == 5023.0256

    # methods in therm_zone

    def test_calc_zone_parameters(self):
        '''test of calc zone parameter, no calculation verification'''

        prj.buildings[-1].thermal_zones[-1].calc_zone_parameters(
            number_of_elements=2, merge_windows=False)
        prj.buildings[-1].thermal_zones[-1].calc_zone_parameters(
            number_of_elements=2, merge_windows=True)

    def test_heat_load(self):
        '''test of heating_load'''
        prj.set_default()
        helptest.building_test2(prj)
        prj.buildings[-1].thermal_zones[-1].infiltration_rate = 0.5
        prj.buildings[-1].thermal_zones[-1].calc_zone_parameters(
            number_of_elements=2,
            merge_windows=True)
        prj.buildings[-1].thermal_zones[-1].model_attr.calc_attributes()
        assert round(
            prj.buildings[-1].thermal_zones[-1].model_attr.heat_load,
            4) == 6659.6256

    def test_sum_building_elements(self):
        '''test of combine_building_elements'''
        prj.set_default()
        helptest.building_test2(prj)

        from teaser.logic.buildingobjects.calculation.four_element import\
            FourElement

        therm_zone = prj.buildings[-1].thermal_zones[-1]

        calc_attr = FourElement(therm_zone, merge_windows=True, t_bt=5)

        helplist = therm_zone.outer_walls + therm_zone.rooftops +\
            therm_zone.ground_floors + therm_zone.inner_walls +\
            therm_zone.ceilings + therm_zone.floors + therm_zone.windows

        for element in helplist:
            element.calc_equivalent_res()
            element.calc_ua_value()

        calc_attr._sum_outer_wall_elements()
        calc_attr._sum_ground_floor_elements()
        calc_attr._sum_rooftop_elements()
        calc_attr._sum_inner_wall_elements()
        calc_attr._sum_window_elements()

        # innerwall

        assert round(calc_attr.ua_value_iw, 16) == 14.286493860845841
        assert round(calc_attr.area_iw, 1) == 34.0
        assert round(calc_attr.r_conv_inner_iw, 18) == 0.010893246187363833
        assert round(calc_attr.r_rad_inner_iw, 19) == 0.0058823529411764705
        assert round(calc_attr.r_comb_inner_iw, 19) == 0.003819709702062643
        assert round(calc_attr.alpha_conv_inner_iw, 1) == 2.7
        assert round(calc_attr.alpha_rad_inner_iw, 1) == 5.0
        assert round(calc_attr.alpha_comb_inner_iw, 1) == 7.7

        # outerwall
        assert round(calc_attr.ua_value_ow, 16) == 19.83577523748189
        assert round(calc_attr.area_ow, 1) == 48.0
        assert round(calc_attr.r_conv_inner_ow, 19) == 0.007716049382716048
        assert round(calc_attr.r_rad_inner_ow, 18) == 0.004166666666666667
        assert round(calc_attr.r_comb_inner_ow, 20) == 0.0027056277056277055
        assert round(calc_attr.r_conv_outer_ow, 20) == 0.0010416666666666667
        assert round(calc_attr.r_rad_outer_ow, 18) == 0.004166666666666667
        assert round(calc_attr.r_comb_outer_ow, 20) == 0.0008333333333333334
        assert round(calc_attr.alpha_conv_inner_ow, 5) == 2.7
        assert round(calc_attr.alpha_rad_inner_ow, 5) == 5.0
        assert round(calc_attr.alpha_comb_inner_ow, 5) == 7.7
        assert round(calc_attr.alpha_conv_outer_ow, 1) == 20.0
        assert round(calc_attr.alpha_rad_outer_ow, 5) == 5.0
        assert round(calc_attr.alpha_comb_outer_ow, 1) == 25.0

        # groundfloor
        assert round(calc_attr.ua_value_gf, 16) == 58.351477449455686
        assert round(calc_attr.area_gf, 1) == 140.0
        assert round(calc_attr.r_conv_inner_gf, 19) == 0.004201680672268907
        assert round(calc_attr.r_rad_inner_gf, 18) == 0.001428571428571429
        assert round(calc_attr.r_comb_inner_gf, 20) == 0.0010660980810234541
        assert round(calc_attr.alpha_conv_inner_gf, 5) == 1.7
        assert round(calc_attr.alpha_rad_inner_gf, 5) == 5.0
        assert round(calc_attr.alpha_comb_inner_gf, 5) == 6.7

        # outerwall
        assert round(calc_attr.ua_value_rt, 16) == 57.394603194028036
        assert round(calc_attr.area_rt, 1) == 140.0
        assert round(calc_attr.r_conv_inner_rt, 19) == 0.004201680672268907
        assert round(calc_attr.r_rad_inner_rt, 18) == 0.001428571428571429
        assert round(calc_attr.r_comb_inner_rt, 20) == 0.0010660980810234541
        assert round(calc_attr.r_conv_outer_rt, 20) == 0.00035714285714285714
        assert round(calc_attr.r_rad_outer_rt, 18) == 0.001428571428571429
        assert round(calc_attr.r_comb_outer_rt, 20) == 0.00028571428571428574
        assert round(calc_attr.alpha_conv_inner_rt, 5) == 1.7
        assert round(calc_attr.alpha_rad_inner_rt, 5) == 5.0
        assert round(calc_attr.alpha_comb_inner_rt, 5) == 6.7
        assert round(calc_attr.alpha_conv_outer_rt, 1) == 20.0
        assert round(calc_attr.alpha_rad_outer_rt, 5) == 5.0
        assert round(calc_attr.alpha_comb_outer_rt, 1) == 25.0

        # window
        assert round(calc_attr.ua_value_win, 16) == 32.87895310796074
        assert round(calc_attr.area_win, 1) == 18.0
        assert round(calc_attr.r_conv_inner_win, 19) == 0.032679738562091505
        assert round(calc_attr.r_rad_inner_win, 4) == 0.0111
        assert round(calc_attr.r_comb_inner_win, 19) == 0.008291873963515755
        assert round(calc_attr.r_conv_outer_win, 5) == 0.00278
        assert round(calc_attr.r_rad_outer_win, 4) == 0.0111
        assert round(calc_attr.r_comb_outer_win, 4) == 0.0022
        assert round(calc_attr.alpha_conv_inner_win, 1) == 1.7
        assert round(calc_attr.alpha_comb_outer_win, 1) == 25.0
        assert round(calc_attr.alpha_conv_outer_win, 1) == 20.0
        assert round(calc_attr.weighted_g_value, 3) == 0.789

    def test_calc_chain_matrix(self):
        '''test of calc_chain_matrix'''
        from teaser.logic.buildingobjects.calculation.two_element import\
            TwoElement

        therm_zone = prj.buildings[-1].thermal_zones[-1]

        omega = (2 * math.pi / 86400 / 5)

        calc_attr = TwoElement(therm_zone, merge_windows=True, t_bt=5)

        helplist_outer_walls = therm_zone.outer_walls + therm_zone.rooftops +\
            therm_zone.ground_floors + therm_zone.windows

        r1_ow, c1_ow = calc_attr._calc_parallel_connection(
            element_list=helplist_outer_walls,
            omega=omega)
        assert round(r1_ow, 14) == 0.00100751548411
        assert round(c1_ow, 5) == 3648580.59312

        helplist_inner_walls = therm_zone.inner_walls +\
            therm_zone.ceilings + therm_zone.floors

        r1_iw, c1_iw = calc_attr._calc_parallel_connection(
            element_list=helplist_inner_walls,
            omega=omega)
        assert round(r1_iw, 13) == 0.0097195611408
        assert round(c1_iw, 6) == 319983.518743

    def test_calc_weightfactor(self):
        '''test of calc_weightfactor'''
        prj.set_default()
        helptest.building_test2(prj)
        prj.buildings[-1].calc_building_parameter(number_of_elements=2,
                                                  merge_windows=True,
                                                  used_library='AixLib')

        calc_attr = prj.buildings[-1].thermal_zones[-1].model_attr
        print(calc_attr.weightfactor_ow)
        weightfactors_test_list = [
            0.024530650180761254,
            0.03434291025306576,
            0.024530650180761254,
            0.03434291025306576,
            0.3407000330729792]

        assert calc_attr.weightfactor_ow.sort() == \
            weightfactors_test_list.sort()
        weightfactors_test_list = [
            0.0,
            0.054214642472656345,
            0.08674342795625017,
            0.054214642472656345,
            0.0]
        assert calc_attr.weightfactor_win.sort() ==\
            weightfactors_test_list.sort()

        prj.buildings[-1].thermal_zones[-1].weightfactor_ow = []
        prj.buildings[-1].thermal_zones[-1].weightfactor_win = []

        prj.buildings[-1].calc_building_parameter(number_of_elements=2,
                                                  merge_windows=False,
                                                  used_library='AixLib')
        calc_attr = prj.buildings[-1].thermal_zones[-1].model_attr

        weightfactors_test_list = [
            0.03047939672771178,
            0.04267115541879649,
            0.03047939672771178,
            0.04267115541879649,
            0.423320678280269]

        assert calc_attr.weightfactor_ow.sort() ==\
            weightfactors_test_list.sort()

        weightfactors_test_list = [
            0.0,
            0.27777777777777778,
            0.44444444444444453,
            0.27777777777777778,
            0.0]
        assert calc_attr.weightfactor_win.sort() ==\
            weightfactors_test_list.sort()

    def test_calc_two_element(self):
        '''test of calc_two_element'''
        prj.set_default()
        helptest.building_test2(prj)

        therm_zone = prj.buildings[-1].thermal_zones[-1]
        therm_zone.calc_zone_parameters(
            number_of_elements=2,
            merge_windows=True)

        zone_attr = therm_zone.model_attr
        assert round(zone_attr.area_ow, 1) == 328.0
        assert round(zone_attr.ua_value_ow, 16) == 135.5818558809656
        assert round(zone_attr.r_conv_inner_ow, 16) == 0.0016512549537649
        assert round(zone_attr.r_rad_inner_ow, 16) == 0.000609756097561
        outer_conv_roof_temp = sum(
            1 / roof.r_outer_conv for roof in therm_zone.rooftops)
        # old calc was only ow, in the new core we calc outer walls plus
        # rooftops, therefore we need to subtract it.
        r_outer_conv_ow_temp = 1 / (
            (1 / zone_attr.r_conv_outer_ow) - outer_conv_roof_temp)
        assert round(r_outer_conv_ow_temp, 9) == 0.001041667
        assert round(zone_attr.alpha_conv_inner_ow, 5) == 1.84634
        assert round(zone_attr.alpha_rad_inner_ow, 1) == 5.0
        assert round(zone_attr.r1_win, 15) == 0.003316749585406
        assert round(zone_attr.r1_ow, 15) == 0.000772773294534
        assert round(zone_attr.r1_iw, 15) == 0.009719561140816
        # old calc core was without inner window radiation and without
        # combined alpha
        r_rest = zone_attr.r_rest_ow + 1 / (zone_attr.alpha_comb_outer_ow *
                                            zone_attr.area_ow)
        assert round(r_rest, 15) == 0.004740706924836

        therm_zone = prj.buildings[-1].thermal_zones[-1]
        therm_zone.calc_zone_parameters(
            number_of_elements=2,
            merge_windows=False)

        zone_attr = therm_zone.model_attr
        assert round(zone_attr.area_ow, 1) == 328.0
        assert round(zone_attr.ua_value_ow, 16) == 135.5818558809656
        assert round(zone_attr.r_conv_inner_ow, 16) == 0.0016512549537649
        assert round(zone_attr.r_rad_inner_ow, 16) == 0.000609756097561
        outer_conv_roof_temp = sum(
            1 / roof.r_outer_conv for roof in therm_zone.rooftops)
        # old calc was only ow, in the new core we calc outer walls plus
        # rooftops, therefore we need to subtract it.
        r_outer_conv_ow_temp = 1 / (
            (1 / zone_attr.r_conv_outer_ow) - outer_conv_roof_temp)
        assert round(r_outer_conv_ow_temp, 9) == 0.001041667
        assert round(zone_attr.alpha_conv_inner_ow, 5) == 1.84634
        assert round(zone_attr.alpha_rad_inner_ow, 1) == 5.0
        # old r1_win
        sum_r1_win = 0
        for win_count in therm_zone.windows:
            sum_r1_win += 1 / (win_count.r1 + win_count.r_outer_comb)
        r1_win_temp = 1 / sum_r1_win
        # new r1_win
        assert round(r1_win_temp, 15) == 0.02212271973466
        assert round(zone_attr.r1_win, 15) == 0.019900497512438001
        assert round(zone_attr.r1_ow, 15) == 0.001007515484109
        assert round(zone_attr.r1_iw, 15) == 0.009719561140816
        # old r_rest
        r_rest_ow = zone_attr.r_total_ow - zone_attr.r1_ow -\
            1 / (1 / zone_attr.r_conv_inner_ow + 1 / zone_attr.r_rad_inner_ow)
        assert round(r_rest_ow, 15) == 0.005922787404456
        assert round(zone_attr.r_rest_ow, 15) == 0.005852240613452

    def test_volume_zone(self):
        '''test of volume_zone'''

        prj.buildings[-1].thermal_zones[-1].set_volume_zone()
        assert prj.buildings[-1].thermal_zones[-1].volume == 490.0

    def test_set_inner_wall_area(self):
        '''test of set_inner_wall_area'''

        prj.buildings[-1].thermal_zones[-1].set_inner_wall_area()
        for wall in prj.buildings[-1].thermal_zones[-1].inner_walls:
            assert round(wall.area, 16) == 11.951219512195122

            # methods in UseConditions18599()

    def test_load_use_conditions(self):
        '''test of load_use_conditions, no parameter checking'''
        use_cond = prj.buildings[-1].thermal_zones[-1].use_conditions
        use_cond.load_use_conditions("Living",
                                     data_class=prj.data)

    def test_save_use_conditions(self):
        '''test of save_use_conditions, no parameter checking'''
        import os

        path = os.path.join(utilities.get_default_path(),
                            'UseCondUT.xml')
        prj.data.path_uc = path
        prj.data.load_uc_binding()
        use_cond = prj.buildings[-1].thermal_zones[-1].use_conditions
        use_cond.save_use_conditions(data_class=prj.data)

        # methods in BuildingElement

    def test_ua_value(self):
        '''test of ua_value'''
        prj.set_default()
        helptest.building_test2(prj)

        therm_zone = prj.buildings[-1].thermal_zones[-1]
        therm_zone.outer_walls[0].calc_ua_value()

        assert round(
            therm_zone.outer_walls[0].ua_value,
            15) == 4.132453174475393

    def test_gather_element_properties(self):
        '''test of gather_element_properties'''
        outerWalls = prj.buildings[-1].thermal_zones[-1].outer_walls[0]
        number_of_layer, density, thermal_conduc, heat_capac, thickness = \
            outerWalls.gather_element_properties()
        assert number_of_layer == 2
        assert (density == [5., 2.]).all()
        assert (thermal_conduc == [4., 2.]).all()
        assert (heat_capac == [0.48, 0.84]).all()
        assert (thickness == [5., 2.]).all()

    def test_load_type_element(self):
        '''test of load_type_element, no parameter checking'''

        # test load function
        therm_zone = prj.buildings[-1].thermal_zones[-1]
        therm_zone.outer_walls[0].load_type_element(1988, "heavy", prj.data)
        therm_zone.inner_walls[0].load_type_element(1988, "light", prj.data)
        therm_zone.windows[0].load_type_element(
            1988,
            "Kunststofffenster, Isolierverglasung",
            prj.data)

    def test_save_type_element(self):
        '''test of save_type_element, no parameter checking'''
        import os
        # test load function
        therm_zone = prj.buildings[-1].thermal_zones[-1]
        path = os.path.join(utilities.get_default_path(),
                            'unitTestTB.xml')
        prj.data.path_tb = path
        prj.data.load_tb_binding()
        therm_zone.outer_walls[0].save_type_element(data_class=prj.data)
        therm_zone.inner_walls[0].save_type_element(data_class=prj.data)
        therm_zone.windows[0].save_type_element(data_class=prj.data)

    # methods in Wall

    def test_calc_equivalent_res_wall(self):
        '''test of calc_equivalent_res, wall'''
        prj.set_default()
        helptest.building_test2(prj)
        therm_zone = prj.buildings[-1].thermal_zones[-1]

        therm_zone.outer_walls[0].calc_equivalent_res()

        # parameters for outwall

        assert round(therm_zone.outer_walls[0].c1, 6) == 111237.213205
        assert round(therm_zone.outer_walls[0].c2, 7) == 59455.3856787
        assert round(therm_zone.outer_walls[0].r1, 13) == 0.0330465078788
        assert round(therm_zone.outer_walls[0].r2, 13) == 0.0549256129353
        assert round(therm_zone.outer_walls[0].r3, 12) == 0.137027879186
        assert round(therm_zone.outer_walls[0].c1_korr, 6) == 111237.213205

    def test_insulate_wall(self):
        '''test of insulate_wall'''
        therm_zone = prj.buildings[-1].thermal_zones[-1]
        therm_zone.outer_walls[0].insulate_wall("EPS035", 0.04)
        assert round(therm_zone.outer_walls[0].ua_value, 6) == 2.806838

    def test_retrofit_wall(self):
        '''test of retrofit_wall'''
        prj.set_default()
        helptest.building_test2(prj)
        therm_zone = prj.buildings[-1].thermal_zones[-1]
        therm_zone.outer_walls[0].retrofit_wall(2016, "EPS035")
        assert round(therm_zone.outer_walls[0].ua_value, 6) == 2.4
        prj.set_default()
        helptest.building_test2(prj)
        therm_zone = prj.buildings[-1].thermal_zones[-1]
        therm_zone.outer_walls[0].retrofit_wall(2010, "EPS035")
        assert round(therm_zone.outer_walls[0].ua_value, 6) == 2.4
        prj.set_default()
        helptest.building_test2(prj)
        therm_zone = prj.buildings[-1].thermal_zones[-1]
        therm_zone.outer_walls[0].retrofit_wall(2005, "EPS035")
        assert round(therm_zone.outer_walls[0].ua_value, 2) == 4.13
        prj.set_default()
        helptest.building_test2(prj)
        therm_zone = prj.buildings[-1].thermal_zones[-1]
        therm_zone.outer_walls[0].retrofit_wall(1998, "EPS035")
        assert round(therm_zone.outer_walls[0].ua_value, 2) == 4.13
        prj.set_default()
        helptest.building_test2(prj)
        therm_zone = prj.buildings[-1].thermal_zones[-1]
        therm_zone.outer_walls[0].retrofit_wall(1990, "EPS035")
        assert round(therm_zone.outer_walls[0].ua_value, 2) == 4.13
        prj.set_default()
        helptest.building_test2(prj)
        therm_zone = prj.buildings[-1].thermal_zones[-1]
        therm_zone.outer_walls[0].retrofit_wall(1980, "EPS035")
        assert round(therm_zone.outer_walls[0].ua_value, 2) == 4.13

    def test_calc_equivalent_res_win(self):
        '''test of calc_equivalent_res, win'''
        prj.set_default()
        helptest.building_test2(prj)
        therm_zone = prj.buildings[-1].thermal_zones[-1]
        therm_zone.windows[0].calc_equivalent_res()

        assert round(therm_zone.windows[0].r1, 3) == 0.072

    def test_change_infiltration_rate(self):
        '''test for change of infiltration_rate'''
        prj.set_default()
        helptest.building_test2(prj)
        therm_zone = prj.buildings[-1].thermal_zones[-1]
        assert therm_zone.infiltration_rate == 0.2

        therm_zone.infiltration_rate = 0.7
        assert therm_zone.infiltration_rate == 0.7

        therm_zone.use_conditions.base_ach = 0.5
        assert therm_zone.infiltration_rate == 0.5

<<<<<<< HEAD
    def test_sim_results(self):

        #  Generate project and add residential building

        prj = Project(load_data=True)
        prj.name = "ArchetypeBuildings"
        prj.merge_windows_calc = True

        prj.add_residential(
            method='iwu',
            usage='single_family_dwelling',
            name='Test_res_building',
            year_of_construction=1962,
            number_of_floors=2,
            height_of_floors=2.8,
            net_leased_area=100,
            with_ahu=False,
            residential_layout=0,
            neighbour_buildings=0,
            attic=1,
            cellar=1,
            dormer=0,
            construction_type='heavy',
            number_of_apartments=None)

        #  Extract thermal_zone
        thermal_zone = prj.buildings[0].thermal_zones[0]

        #  Calculate beta angle
        beta = thermal_zone.model_attr.tilt_facade

        gamma = thermal_zone.model_attr.orientation_facade

        #  Recalculate to VDI core azimuth usage
        for i in range(len(gamma)):
            angle = gamma[i]
            if angle == -1 or angle == -2:
                gamma[i] = 0.0
            else:
                gamma[i] = angle - 180

        weather = weat.Weather(
            beta=beta,
            gamma=gamma,
            weather_path=None,
            albedo=0.2,
            timeZone=1,
            altitude=0,
            location=(49.5, 8.5),
            timestep=3600,
            do_sun_rad=True)

        timesteps = 365 * 24

        # Load constant house parameters
        if len(thermal_zone.inner_walls) != 0:
            withInnerwalls = True
        else:
            withInnerwalls = False

        # Max. irradiation
        i_max = 100

        list_window_areas = []
        list_sunblind = []
        for window in thermal_zone.windows:
            list_window_areas.append(window.area)
            list_sunblind.append(0.0)

        # Convert into house data dictionary
        #  #-------------------------------------------------------
        houseData = {"R1i": thermal_zone.model_attr.r1_iw,
                     "C1i": thermal_zone.model_attr.c1_iw,
                     "Ai": thermal_zone.model_attr.area_iw,
                     "RRest": thermal_zone.model_attr.r_rest_ow,
                     "R1o": thermal_zone.model_attr.r1_ow,
                     "C1o": thermal_zone.model_attr.c1_ow,
                     "Ao": [thermal_zone.model_attr.area_ow],
                     "Aw": thermal_zone.model_attr.window_areas,
                     "At": thermal_zone.model_attr.transparent_areas,
                     "Vair": thermal_zone.volume,
                     "rhoair": thermal_zone.density_air,
                     "cair": thermal_zone.heat_capac_air,
                     "splitfac": thermal_zone.model_attr.ratio_conv_rad_inner_win,
                     "g": thermal_zone.model_attr.weighted_g_value,
                     "alphaiwi": thermal_zone.model_attr.alpha_comb_inner_iw,
                     "alphaowi": thermal_zone.model_attr.alpha_comb_inner_ow,
                     "alphaWall": thermal_zone.model_attr.alpha_comb_outer_ow * thermal_zone.model_attr.area_ow,
                     "withInnerwalls": withInnerwalls,
                     "aowo": thermal_zone.model_attr.solar_absorp_ow,
                     "temperatureground": thermal_zone.t_ground,
                     "weightfactorswall": thermal_zone.model_attr.weightfactor_ow,
                     "weightfactorswindow": thermal_zone.model_attr.weightfactor_win,
                     "weightfactorground": thermal_zone.model_attr.weightfactor_ground,
                     "gsunblind": thermal_zone.model_attr.g_sunblind,
                     "Imax": i_max}

        #  Solar radiation input on each external area in W/m2
        #  #-------------------------------------------------------
        # solarRad_in = np.zeros((timesteps, 5))
        solarRad_in = np.transpose(weather.sun_rad)

        source_igRad = np.zeros(timesteps)

        krad = 1

        #  Equal air temperature based on VDI in K
        #  #-------------------------------------------------------
        # #  equalAirTemp = np.zeros(timesteps) + 273.15 + 10
        # equalAirTemp = weather.temp + 0.5 + 273.15

        t_black_sky = np.zeros(timesteps) + 273.15

        sunblind_in = np.zeros_like(solarRad_in)
        sunblind_in[solarRad_in > i_max] = 0.85

        eq_air_params = {"aExt": thermal_zone.model_attr.solar_absorp_ow,
                         # coefficient of absorption of exterior walls (outdoor)
                         "eExt": thermal_zone.model_attr.ir_emissivity_outer_ow,
                         # coefficient of emission of exterior walls (outdoor)
                         "wfWall": thermal_zone.model_attr.weightfactor_ow,
                         # weight factors of the walls
                         "wfWin": thermal_zone.model_attr.weightfactor_win,
                         # weight factors of the windows
                         "wfGro": thermal_zone.model_attr.weightfactor_ground,
                         # weight factor of the ground (0 if not considered)
                         "T_Gro": thermal_zone.t_ground,
                         "alpha_wall_out": thermal_zone.model_attr.alpha_conv_outer_ow,
                         "alpha_rad_wall": thermal_zone.model_attr.alpha_rad_outer_ow,
                         "withLongwave": False}

        t_dry_bulb = weather.temp + 273.15

        equalAirTemp = equ_air.equal_air_temp(HSol=solarRad_in,
                                              TBlaSky=t_black_sky,
                                              TDryBul=t_dry_bulb,
                                              sunblind=sunblind_in,
                                              params=eq_air_params)

        #  Environment temperatures in K
        #  #-------------------------------------------------------
        # weatherTemperature = np.zeros(timesteps) + 273.15 + 10  # in K
        weatherTemperature = weather.temp + 273.15

        #  Ventilation rate: Fresh air at temperature weatherTemperature in m3/s
        #  #-------------------------------------------------------
        # ventRate = np.zeros(timesteps)
        ventRate = np.zeros(timesteps) + (thermal_zone.volume *
                                          thermal_zone.infiltration_rate / 3600)

        #  Internal convective gains in W
        #  #-------------------------------------------------------
        #  TODO: Substitute with TEASER boundary conditions
        #  logic/buildingobjects/boundaryconditions/boundaryconditions.py
        #  Living (18599) / SIA for occupancy
        Q_ig = np.zeros(timesteps) + 200

        # Radiative heat transfer coef. between inner and outer walls in W/m2K
        alphaRad = np.zeros(timesteps) + \
                   thermal_zone.model_attr.alpha_rad_inner_mean

        # Define set points for heating
        #  #-------------------------------------------------------
        #  TODO: Calculate with function call (depending on occupancy)
        # t_set_heating = np.zeros(timesteps) + 273.15 + 21  # in Kelvin
        t_set_heat_day = \
            np.array([18, 18, 18, 18, 18, 18, 21, 21, 21, 21, 21, 21,
                      21, 21, 21, 21, 21, 21, 21, 21, 21, 21, 21, 18]) + 273.15
        t_set_heating = np.tile(t_set_heat_day, 365)

        # Define set points for cooling (cooling is disabled for high values)
        #  #-------------------------------------------------------
        t_set_cooling = np.zeros(timesteps) + 273.15 + 1000  # in Kelvin

        heater_limit = np.zeros((timesteps, 3)) + 1e10
        cooler_limit = np.zeros((timesteps, 3)) - 1e10

        # Calculate indoor air temperature with VDI model
        t_air, q_hc, q_iw, q_ow = \
            low_order_VDI.reducedOrderModelVDI(houseData=houseData,
                                               weatherTemperature=weatherTemperature,
                                               solarRad_in=solarRad_in,
                                               equalAirTemp=equalAirTemp,
                                               alphaRad=alphaRad,
                                               ventRate=ventRate,
                                               Q_ig=Q_ig,
                                               source_igRad=source_igRad,
                                               krad=krad,
                                               heater_order=np.array(
                                                   [1, 2, 3]),
                                               cooler_order=np.array(
                                                   [1, 2, 3]),
                                               t_set_heating=t_set_heating,
                                               t_set_cooling=t_set_cooling,
                                               heater_limit=heater_limit,
                                               cooler_limit=cooler_limit)

        #  Load reference values
        this_path = os.path.dirname(os.path.abspath(__file__))
        filename = 'res_unretrofited.txt'
        load_path = os.path.join(this_path, 'inputs', filename)

        load_array = np.genfromtxt(fname=load_path, delimiter='\t',
                                   skip_header=1)

        temp_ref = load_array[:, 0]
        q_hc_ref = load_array[:, 1]

        np.testing.assert_array_almost_equal(t_air, temp_ref, decimal=3)
        np.testing.assert_array_almost_equal(q_hc, q_hc_ref, decimal=3)

        #  Do retrofit of building
        prj.buildings[0].retrofit_building(year_of_retrofit=2014)

        # Calculate indoor air temperature with VDI model
        t_air2, q_hc2, q_iw, q_ow = \
            low_order_VDI.reducedOrderModelVDI(houseData=houseData,
                                               weatherTemperature=weatherTemperature,
                                               solarRad_in=solarRad_in,
                                               equalAirTemp=equalAirTemp,
                                               alphaRad=alphaRad,
                                               ventRate=ventRate,
                                               Q_ig=Q_ig,
                                               source_igRad=source_igRad,
                                               krad=krad,
                                               heater_order=np.array(
                                                   [1, 2, 3]),
                                               cooler_order=np.array(
                                                   [1, 2, 3]),
                                               t_set_heating=t_set_heating,
                                               t_set_cooling=t_set_cooling,
                                               heater_limit=heater_limit,
                                               cooler_limit=cooler_limit)

        #  Load reference values
        this_path = os.path.dirname(os.path.abspath(__file__))
        filename2 = 'res_retrofited.txt'
        load_path2 = os.path.join(this_path, 'inputs', filename2)

        load_array2 = np.genfromtxt(fname=load_path2, delimiter='\t',
                                    skip_header=1)

        temp_ref2 = load_array2[:, 0]
        q_hc_ref2 = load_array2[:, 1]

        np.testing.assert_array_almost_equal(t_air2, temp_ref2, decimal=3)
        np.testing.assert_array_almost_equal(q_hc2, q_hc_ref2, decimal=3)
=======
    #  VDI 6007 validation test cases
    #  ######################################################################

    def test_vdi_6007_validation_case1(self):
        """
        Run VDI 6007 test case 1
        """

        tuple_res = vdi1.run_case1()

        #  Check if temperature deviation is below 0.1 Kelvin
        for val in tuple_res:
            assert val <= 0.1

    def test_vdi_6007_validation_case2(self):
        """
        Run VDI 6007 test case 2
        """
        tuple_res = vdi2.run_case2()

        #  Check if temperature deviation is below 0.1 Kelvin
        for val in tuple_res:
            assert val <= 0.1

    def test_vdi_6007_validation_case3(self):
        """
        Run VDI 6007 test case 3
        """
        tuple_res = vdi3.run_case3()

        #  Check if temperature deviation is below 0.1 Kelvin
        for val in tuple_res:
            assert val <= 0.1

    def test_vdi_6007_validation_case4(self):
        """
        Run VDI 6007 test case 4
        """
        tuple_res = vdi4.run_case4()

        #  Check if temperature deviation is below 0.1 Kelvin
        for val in tuple_res:
            assert val <= 0.1

    def test_vdi_6007_validation_case5(self):
        """
        Run VDI 6007 test case 5
        """
        tuple_res = vdi5.run_case5()

        #  Check if temperature deviation is below 0.1 Kelvin
        for val in tuple_res:
            assert val <= 0.1

    # def test_vdi_6007_validation_case6(self):
    #     """
    #     Run VDI 6007 test case 6
    #     """
    #     tuple_res = vdi6.run_case6()

    #     #  Check if power deviation is below 1 Watt
    #     for val in tuple_res:
    #         assert val <= 1

    def test_vdi_6007_validation_case7(self):
        """
        Run VDI 6007 test case 7
        """
        tuple_res = vdi7.run_case7()

        #  Check if power deviation is below 1 Watt
        for val in tuple_res:
            assert val <= 1

    def test_vdi_6007_validation_case8(self):
        """
        Run VDI 6007 test case 8
        """
        tuple_res = vdi8.run_case8()

        #  Check if temperature deviation is below 0.1 Kelvin
        for val in tuple_res:
            assert val <= 0.1

    # def test_vdi_6007_validation_case9(self):
    #     """
    #     Run VDI 6007 test case 9
    #     """
    #     tuple_res = vdi9.run_case9()

    #     #  Check if temperature deviation is below 0.1 Kelvin
    #     for val in tuple_res:
    #         assert val <= 0.1

    # def test_vdi_6007_validation_case10(self):
    #     """
    #     Run VDI 6007 test case 10
    #     """
    #     tuple_res = vdi10.run_case10()

    #     #  Check if temperature deviation is below 0.1 Kelvin
    #     for val in tuple_res:
    #         assert val <= 0.1

    # def test_vdi_6007_validation_case11(self):
    #     """
    #     Run VDI 6007 test case 11
    #     """
    #     tuple_res = vdi11.run_case11()

    #     #  Check if deviation is within limits
    #     for i in range(len(tuple_res)):
    #         if i in [0, 1, 2]:
    #             #  Temperature values
    #             assert tuple_res[i] <= 0.1
    #         elif i in [3, 4, 5]:
    #             #  Power values
    #             assert tuple_res[i] <= 1

    def test_vdi_6007_validation_case12(self):
        """
        Run VDI 6007 test case 12
        """
        tuple_res = vdi12.run_case12()

        #  Check if temperature deviation is below 0.1 Kelvin
        for val in tuple_res:
            assert val <= 0.1

    #  ######################################################################
>>>>>>> c29f9076
<|MERGE_RESOLUTION|>--- conflicted
+++ resolved
@@ -1558,7 +1558,7 @@
         therm_zone.use_conditions.base_ach = 0.5
         assert therm_zone.infiltration_rate == 0.5
 
-<<<<<<< HEAD
+
     def test_sim_results(self):
 
         #  Generate project and add residential building
@@ -1806,7 +1806,7 @@
 
         np.testing.assert_array_almost_equal(t_air2, temp_ref2, decimal=3)
         np.testing.assert_array_almost_equal(q_hc2, q_hc_ref2, decimal=3)
-=======
+
     #  VDI 6007 validation test cases
     #  ######################################################################
 
@@ -1937,4 +1937,3 @@
             assert val <= 0.1
 
     #  ######################################################################
->>>>>>> c29f9076
