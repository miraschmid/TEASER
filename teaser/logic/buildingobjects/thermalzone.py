# created June 2015
# by TEASER4 Development Team

"""This module includes the ThermalZone class
"""
from __future__ import division
import random
import re
import warnings
from teaser.logic.buildingobjects.calculation.one_element import OneElement
from teaser.logic.buildingobjects.calculation.two_element import TwoElement
from teaser.logic.buildingobjects.calculation.three_element import ThreeElement
from teaser.logic.buildingobjects.calculation.four_element import FourElement
from teaser.logic.simulation.vdi_core import VDICore


class ThermalZone(object):
    """Thermal zone class.

    This class is used to manage information and parameter calculation for
    thermal zones. Each thermal zone has one specific calculation method,
    which is specific to the used model (model_attr). For new model
    implementation this attribute can be assigned to new classes.

    Parameters
    ----------
    parent: Building()
        The parent class of this object, the Building the zone belongs to.
        Allows for better control of hierarchical structures. If not None it
        adds this ThermalZone instance to Building.thermal_zones.
        Default is None

    Attributes
    ----------

    internal_id : float
        Random id for the distinction between different zones.
    name : str
        Individual name.
    area : float [m2]
        Thermal zone area.
    volume : float [m3]
        Thermal zone volume.
    outer_walls : list
        List of OuterWall instances.
    doors : list
        List of Door instances.
    rooftops : list
        List of Rooftop instances.
    ground_floors : list
        List of GroundFloor instances.
    windows : list
        List of Window instances.
    inner_walls : list
        List of InnerWall instances.
    floors : list
        List of Floor instances.
    ceilings: list
        List of Ceiling instances.
    use_conditions : instance of UseConditions()
        Instance of UseConditions with all relevant information for the usage
        of the thermal zone
    model_attr : instance of OneElement(), TwoElement(), ThreeElement() or
                FourElement()
        Instance of OneElement(), TwoElement(), ThreeElement() or
        FourElement(), that holds all calculation functions and attributes
        needed for the specific model.
    t_inside : float [K]
        Normative indoor temperature for static heat load calculation.
        The input of t_inside is ALWAYS in Kelvin
    t_outside : float [K]
        Normative outdoor temperature for static heat load calculation.
        The input of t_inside is ALWAYS in Kelvin
    t_ground : float [K]
        Temperature directly at the outer side of ground floors for static
        heat load calculation.
        The input of t_ground is ALWAYS in Kelvin
    density_air : float [kg/m3]
        average density of the air in the thermal zone
    heat_capac_air : float [J/K]
        average heat capacity of the air in the thermal zone
    vdi_sim_model : instance of VDICore()
        Instance of the VDI Simulation Class containing simulation methods and
        informations
    """

    def __init__(self, parent=None):
        """Constructor for ThermalZone
        """

        self.parent = parent

        self.internal_id = random.random()
        self.name = None
        self._area = None
        self._volume = None
        self._infiltration_rate = 0.4
        self._outer_walls = []
        self._doors = []
        self._rooftops = []
        self._ground_floors = []
        self._windows = []
        self._inner_walls = []
        self._floors = []
        self._ceilings = []
        self._use_conditions = None
<<<<<<< HEAD
        self.model_attr = None
        self.vdi_sim_model = None
        self.typical_length = None
        self.typical_width = None
=======
>>>>>>> ca0e89dc
        self._t_inside = 293.15
        self._t_outside = 261.15
        self.density_air = 1.25
        self.heat_capac_air = 1002
        self.t_ground = 286.15

    def calc_zone_parameters(
            self,
            number_of_elements=2,
            merge_windows=False,
            t_bt=5):
        """RC-Calculation for the thermal zone

        Based on the input parameters (used model) this function instantiates
        the corresponding calculation Class (e.g. TwoElement) and calculates
        the zone parameters. Currently the function is able to distinguishes
        between the number of elements, we distinguish between:
            - one element: all outer walls are aggregated into one element,
            inner wall are neglected
            - two elements: exterior and interior walls are aggregated
            - three elements: like 2, but floor or roofs are aggregated
            separately
            - four elements: roofs and floors are aggregated separately

        For all four options we can chose if the thermal conduction through
        the window is considered in a separate resistance or not.

        Parameters
        ----------
        number_of_elements : int
            defines the number of elements, that area aggregated, between 1
            and 4, default is 2

        merge_windows : bool
            True for merging the windows into the outer walls, False for
            separate resistance for window, default is False (Only
            supported for IBPSA)

        t_bt : float
            Time constant according to VDI 6007 (default t_bt = 5)
        """

        if number_of_elements == 1:
            self.model_attr = OneElement(
                thermal_zone=self,
                merge_windows=merge_windows,
                t_bt=t_bt)
            self.model_attr.calc_attributes()
        elif number_of_elements == 2:
            self.model_attr = TwoElement(
                thermal_zone=self,
                merge_windows=merge_windows,
                t_bt=t_bt)
            self.model_attr.calc_attributes()
        elif number_of_elements == 3:
            self.model_attr = ThreeElement(
                thermal_zone=self,
                merge_windows=merge_windows,
                t_bt=t_bt)
            self.model_attr.calc_attributes()
        elif number_of_elements == 4:
            self.model_attr = FourElement(
                thermal_zone=self,
                merge_windows=merge_windows,
                t_bt=t_bt)
            self.model_attr.calc_attributes()

    def simulate_zone(self):
        """Instantiate VDICore class and start simulation for this zone"""

        self.vdi_sim_model = VDICore(thermal_zone=self)
        self.vdi_sim_model.simulate()

    def find_walls(self, orientation, tilt):
        """Returns all outer walls with given orientation and tilt

        This function returns a list of all OuterWall elements with the
        same orientation and tilt.

        Parameters
        ----------
        orientation : float [degree]
            Azimuth of the desired walls.
        tilt : float [degree]
            Tilt against the horizontal of the desired walls.

        Returns
        -------
        elements : list
            List of OuterWalls instances with desired orientation and tilt.
        """
        elements = []
        for i in self.outer_walls:
            if i.orientation == orientation and i.tilt == tilt:
                elements.append(i)
            else:
                pass
        return elements

    def find_doors(self, orientation, tilt):
        """Returns all outer walls with given orientation and tilt

        This function returns a list of all Doors elements with the
        same orientation and tilt.

        Parameters
        ----------
        orientation : float [degree]
            Azimuth of the desired walls.
        tilt : float [degree]
            Tilt against the horizontal of the desired walls.

        Returns
        -------
        elements : list
            List of Doors instances with desired orientation and tilt.
        """
        elements = []
        for i in self.doors:
            if i.orientation == orientation and i.tilt == tilt:
                elements.append(i)
            else:
                pass
        return elements

    def find_rts(self, orientation, tilt):
        """Returns all rooftops with given orientation and tilt

        This function returns a list of all Rooftop elements with the
        same orientation and tilt.

        Parameters
        ----------
        orientation : float [degree]
            Azimuth of the desired rooftops.
        tilt : float [degree]
            Tilt against the horizontal of the desired rooftops.

        Returns
        -------
        elements : list
            List of Rooftop instances with desired orientation and tilt.
        """
        elements = []
        for i in self.rooftops:
            if i.orientation == orientation and i.tilt == tilt:
                elements.append(i)
            else:
                pass
        return elements

    def find_gfs(self, orientation, tilt):
        """Returns all ground floors with given orientation and tilt

        This function returns a list of all GroundFloor elements with the
        same orientation and tilt.

        Parameters
        ----------
        orientation : float [degree]
            Azimuth of the desired ground floors.
        tilt : float [degree]
            Tilt against the horizontal of the desired ground floors.

        Returns
        -------
        elements : list
            List of GroundFloor instances with desired orientation and tilt.
        """
        elements = []
        for i in self.ground_floors:
            if i.orientation == orientation and i.tilt == tilt:
                elements.append(i)
            else:
                pass
        return elements

    def find_wins(self, orientation, tilt):
        """Returns all windows with given orientation and tilt

        This function returns a list of all Window elements with the
        same orientation and tilt.

        Parameters
        ----------
        orientation : float [degree]
            Azimuth of the desired windows.
        tilt : float [degree]
            Tilt against the horizontal of the desired windows.

        Returns
        -------
        elements : list
            List of Window instances with desired orientation and tilt.
        """
        elements = []
        for i in self.windows:
            if i.orientation == orientation and i.tilt == tilt:
                elements.append(i)
            else:
                pass
        return elements

    def set_inner_wall_area(self):
        """Sets the inner wall area according to zone area

        Sets the inner wall area according to zone area size if type building
        approach is used. This function covers Floors, Ceilings and InnerWalls.
        """

        ass_error_1 = "You need to specify parent for thermal zone"

        assert self.parent is not None, ass_error_1

        for floor in self.floors:
            floor.area = (
                (self.parent.number_of_floors - 1) /
                self.parent.number_of_floors) * self.area
        for ceiling in self.ceilings:
            ceiling.area = (
                (self.parent.number_of_floors - 1) /
                self.parent.number_of_floors) * self.area

        for wall in self.inner_walls:
            typical_area = self.use_conditions.typical_length * \
                self.use_conditions.typical_width

            avg_room_nr = self.area / typical_area

            wall.area = (avg_room_nr * (self.use_conditions.typical_length *
                                        self.parent.height_of_floors +
                                        2 * self.use_conditions.typical_width *
                                        self.parent.height_of_floors))

    def set_volume_zone(self):
        """Sets the zone volume according to area and height of floors

        Sets the volume of a zone according area and height of floors
        (building attribute).
        """

        ass_error_1 = "you need to specify parent for thermal zone"

        assert self.parent is not None, ass_error_1

        self.volume = self.area * self.parent.height_of_floors

    def retrofit_zone(
            self,
            type_of_retrofit=None,
            window_type=None,
            material=None):
        """Retrofits all walls and windows in the zone.

        Function call for all elements facing the ambient or ground.
        Distinguishes if the parent building is a archetype of type 'iwu' or
        'tabula_de'. If TABULA is used, it will use the pre-defined wall
        constructions of TABULA.

        This function covers OuterWall, Rooftop, GroundFloor and Window.

        Parameters
        ----------
        type_of_retrofit : str
            The classification of retrofit, if the archetype building
            approach of TABULA is used.
        window_type : str
            Default: EnEv 2014
        material : str
            Default: EPS035
        """

        if type_of_retrofit is None:
            type_of_retrofit = 'retrofit'

        if type(self.parent).__name__ in [
            "SingleFamilyHouse", "TerracedHouse", "MultiFamilyHouse",
                "ApartmentBlock"]:
            for wall_count in self.outer_walls \
                    + self.rooftops + self.ground_floors + self.doors + \
                    self.windows:
                if "adv_retrofit" in wall_count.construction_type:
                    warnings.warn(
                        "already highest available standard"
                        + self.parent.name + wall_count.name)
                elif "standard" in wall_count.construction_type:
                    wall_count.load_type_element(
                        year=self.parent.year_of_construction,
                        construction=wall_count.construction_type.replace(
                            "standard", type_of_retrofit))
                else:
                    wall_count.load_type_element(
                        year=self.parent.year_of_construction,
                        construction=wall_count.construction_type.replace(
                            "retrofit", type_of_retrofit))
        else:

            for wall_count in self.outer_walls:
                wall_count.retrofit_wall(
                    self.parent.year_of_retrofit,
                    material)
            for roof_count in self.rooftops:
                roof_count.retrofit_wall(
                    self.parent.year_of_retrofit,
                    material)
            for ground_count in self.ground_floors:
                ground_count.retrofit_wall(
                    self.parent.year_of_retrofit,
                    material)
            for win_count in self.windows:
                win_count.replace_window(
                    self.parent.year_of_retrofit,
                    window_type)

    def delete(self):
        """Deletes the actual thermal zone safely.

        This deletes the current thermal Zone and also refreshes the
        thermal_zones list in the parent Building.
        """
        for index, tz in enumerate(self.parent.thermal_zones):
            if tz.internal_id == self.internal_id:
                self.parent.net_leased_area -= self.area
                self.parent.thermal_zones.pop(index)

                break

    def add_element(self, building_element):
        """Adds a building element to the corresponding list

        This function adds a BuildingElement instance to the the list
        depending on the type of the Building Element

        Parameters
        ----------
        building_element : BuildingElement()
            inherited objects of BuildingElement() instance of TEASER

        """

        ass_error_1 = ("building_element has to be an instance of OuterWall,"
                       " Rooftop, GroundFloor, Window, InnerWall, "
                       "Ceiling or Floor")

        assert type(building_element).__name__ in (
            "OuterWall", "Rooftop", "GroundFloor",
            "InnerWall", "Ceiling", "Floor",
            "Window"), ass_error_1

        if type(building_element).__name__ == "OuterWall":
            self._outer_walls.append(building_element)
        elif type(building_element).__name__ == "GroundFloor":
            self._ground_floors.append(building_element)
        elif type(building_element).__name__ == "Rooftop":
            self._rooftops.append(building_element)
        elif type(building_element).__name__ == "InnerWall":
            self._inner_walls.append(building_element)
        elif type(building_element).__name__ == "Ceiling":
            self._ceilings.append(building_element)
        elif type(building_element).__name__ == "Floor":
            self._floors.append(building_element)
        elif type(building_element).__name__ == "Window":
            self._windows.append(building_element)

    @property
    def parent(self):
        return self.__parent

    @parent.setter
    def parent(self, value):
        from teaser.logic.buildingobjects.building import Building
        import inspect
        if value is not None:
            if inspect.isclass(Building):
                self.__parent = value
                self.__parent.thermal_zones.append(self)

    @property
    def name(self):
        return self._name

    @name.setter
    def name(self, value):
        if isinstance(value, str):
            regex = re.compile('[^a-zA-z0-9]')
            self._name = regex.sub('', value)
        else:
            try:
                value = str(value)
                regex = re.compile('[^a-zA-z0-9]')
                self._name = regex.sub('', value)

            except ValueError:
                print("Can't convert name to string")

    @property
    def outer_walls(self):
        return self._outer_walls

    @outer_walls.setter
    def outer_walls(self, value):
        if value is None:
            self._outer_walls = []

    @property
    def doors(self):
        return self._doors

    @doors.setter
    def doors(self, value):
        if value is None:
            self._doors = []

    @property
    def rooftops(self):
        return self._rooftops

    @rooftops.setter
    def rooftops(self, value):
        if value is None:
            self._rooftops = []

    @property
    def ground_floors(self):
        return self._ground_floors

    @ground_floors.setter
    def ground_floors(self, value):
        if value is None:
            self._ground_floors = []

    @property
    def ceilings(self):
        return self._ceilings

    @ceilings.setter
    def ceilings(self, value):
        if value is None:
            self._ceilings = []

    @property
    def floors(self):
        return self._floors

    @floors.setter
    def floors(self, value):
        if value is None:
            self._floors = []

    @property
    def inner_walls(self):
        return self._inner_walls

    @inner_walls.setter
    def inner_walls(self, value):

        if value is None:
            self._inner_walls = []

    @property
    def windows(self):
        return self._windows

    @windows.setter
    def windows(self, value):

        if value is None:
            self._windows = []

    @property
    def use_conditions(self):
        return self._use_conditions

    @use_conditions.setter
    def use_conditions(self, value):
        ass_error_1 = "Use condition has to be an instance of UseConditions()"

        assert type(value).__name__ == "UseConditions", ass_error_1

        if value is not None:
            self._use_conditions = value
            self.typical_length = value.typical_length
            self.typical_width = value.typical_width
        self._use_conditions = value

    @property
    def area(self):
        return self._area

    @area.setter
    def area(self, value):

        if isinstance(value, float):
            pass
        elif value is None:
            pass
        else:
            try:
                value = float(value)
            except:
                raise ValueError("Can't convert zone area to float")

        if self.parent is not None:
            if self._area is None:
                if self.parent.net_leased_area is None:
                    self.parent.net_leased_area = 0.0
                self._area = value
                self.parent.net_leased_area += value
            else:
                self.parent.net_leased_area -= self._area
                self.parent.net_leased_area += value
                self._area = value
        else:
            self._area = value

    @property
    def volume(self):
        return self._volume

    @volume.setter
    def volume(self, value):

        if isinstance(value, float):
            pass
        elif value is None:
            pass
        else:
            try:
                value = float(value)
            except ValueError:
                raise ValueError("Can't convert zone volume to float")

        if self.parent is not None:
            if self._volume is None:
                self._volume = value
                self.parent.volume += value
            else:
                self.parent.volume -= self._volume
                self.parent.volume += value
                self._volume = value
        else:
            self._volume = value

    @property
    def infiltration_rate(self):
        warnings.warn(
            "Deprecated for ThermalZone, moved to UseConditions",
            DeprecationWarning)

    @infiltration_rate.setter
    def infiltration_rate(self, value):
        warnings.warn(
            "Deprecated for ThermalZone, moved to UseConditions",
            DeprecationWarning)

    @property
    def t_inside(self):
        return self._t_inside

    @t_inside.setter
    def t_inside(self, value):
        if isinstance(value, float):
            self._t_inside = value
        elif value is None:
            self._t_inside = value
        else:
            try:
                value = float(value)
                self._t_inside = value
            except:
                raise ValueError("Can't convert temperature to float")

    @property
    def t_outside(self):
        return self._t_outside

    @t_outside.setter
    def t_outside(self, value):

        if isinstance(value, float):
            self._t_outside = value
        elif value is None:
            self._t_outside = value
        else:
            try:
                value = float(value)
                self._t_outside = value
            except:
                raise ValueError("Can't convert temperature to float")<|MERGE_RESOLUTION|>--- conflicted
+++ resolved
@@ -104,13 +104,10 @@
         self._floors = []
         self._ceilings = []
         self._use_conditions = None
-<<<<<<< HEAD
         self.model_attr = None
         self.vdi_sim_model = None
         self.typical_length = None
         self.typical_width = None
-=======
->>>>>>> ca0e89dc
         self._t_inside = 293.15
         self._t_outside = 261.15
         self.density_air = 1.25
