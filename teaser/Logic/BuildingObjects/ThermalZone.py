--- conflicted
+++ resolved
@@ -259,12 +259,7 @@
         '''
 
         self.set_calc_default()
-<<<<<<< HEAD
-        self.test = []
-        # Calculation of the equivalent resistances and capacities
-=======
-
->>>>>>> a70796ce
+
         if len(self.outer_walls) > 0:
             for out_wall in self.outer_walls:
                 out_wall.calc_equivalent_res()
@@ -395,14 +390,6 @@
                 warnings.warn("As no outer walls or no windows are defined\
                     lumped parameter cannot be calculated")
 
-<<<<<<< HEAD
-        elif calculation_core == 'ebc':
-            if len(self.outer_walls) > 0:
-                if len(self.windows) > 0:
-                    sum_r1_win = 0
-                    for win_count in self.windows:
-                        sum_r1_win += 1/((win_count.r1) + win_count.r_outer_comb)
-=======
     def calc_three_element(self,
                            merge_windows,
                            t_bt):
@@ -570,13 +557,8 @@
                 sum_r1_win = 0
                 for win_count in self.windows:
                     sum_r1_win += 1/((win_count.r1) + win_count.r_outer_comb)
->>>>>>> a70796ce
-
-                    self.r1_win = 1/sum_r1_win
-
-                else:
-
-                    self.r1_win = None
+
+                self.r1_win = 1/sum_r1_win
 
                 self.r1_ow = 1/(1/self.r1_ow)
                 self.r1_gf = 1/(1/self.r1_gf)
@@ -966,8 +948,6 @@
     def calc_wf_three_element(self, merge_windows):
         '''Calculation of weightfactors.
 
-<<<<<<< HEAD
-=======
         Calculates the weightfactors of the outer walls, rooftops and ground
         with possibility to merge windows into outer walls
 
@@ -1118,7 +1098,6 @@
 
             wall.wf_out = ua_help/self.ua_value_rt
 
->>>>>>> a70796ce
     def find_wall(self, orientation, tilt):
         for i in self.outer_walls:
             if i.orientation == orientation and i.tilt == tilt:
