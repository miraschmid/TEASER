# created June 2015
# by TEASER4 Development Team
"""UseConditions18599

This module is a container for UseConditions following 18599 and SIA
"""

from teaser.Logic.BuildingObjects.UseConditions import UseConditions
import teaser.Data.SchemaBindings.UseConditions18599Bind as uc_bind
import teaser.Logic.Utilis as utilis
import warnings

class UseConditions18599(UseConditions):

    '''Use Conditions DIN 18599

    CLass that contains the boundary conditions of use for non-residential
    buildings defined in DIN V 18599-10


    Attributes
    ----------

    Note: the attributes description are the translation from DIN guideline

    USAGE AND OPERATION TIMES

    usage: str
        usage type - Nutzungsart

    typical_length:
        typical length of a usage zone - typische Zonenlaenge

    typical width:
        typical width of a usage zone - typische Zonenbreite

    usage_time : [int]
        usage time [begin, end] (h) -  Nutzungszeit

    daily_usage_hours : int
        daily usage time (h) - taegliche Nutzungsstunden

    yearly_usage_days : int
        operating days per year (d) - jaehrliche Nutzungstage

    yearly_usage_hours_day : int
        operating hours per year during daytime (h) -
        jaehrliche Nutzungsstunden zur Tagzeit

    yearly_usage_hours_night : int
        operating hours per year during nighttime (h) - jaehrliche
        Nutzungsstunden zur Nachtzeit

    daily_operation_ahu_cooling: int
        operating hours of AHU and cooling  - taegliche Betriebsstunden RLT und
        Kuehlung

    yearly_ahu_days : int
       operating days AHU per year (d) -  jaehrliche Betriebstage fuer RLT

    yearly_heating_days : int
        operating days heating per year - jaehrliche Betriebstage fuer Heizung

    yearly_cooling_days : int
        operating days Cooling per year (h) - jaehrliche Betriebstage
        fuer Kuehlung

    daily_operation_heating : int
        operating hours of heating (h) - taegliche Betriebsstunden Heizung

    LIGHTING

    maintained_illuminace : int
        maintained illuminance value (lx) - Wartungswert der
        Beleuchtungsstaerke

    usage_level_hight: float
        hight of the usage level (m)  - Hoehe der Nutzebene

    red_factor_visual : float
       reduction factor for visual task Sector -  Minderungsfaktor Bereich
       Sehaufgabe

    rel_absence : float
        relative absence - Raumindex

    room_index : float
        room Index - jaehrliche Betriebstage fuer Kuehlung

    part_load_factor_lighting : float
        part load factor of building usage time for lighting -
        Teilbetriebsfaktor der Gebaeudebetriebszeit fuer Beleuchtung

    ratio_conv_rad_lighting : float
        describes the ratio between convective and radiative heat transer
        of the lighting

    ROOM CLIMATE

    set_temp_heat: float
        internal set temperature heating - Raum-Solltemperatur Heizung

    set_temp_cool: float
        internal set temperature cooling - Raum-Solltemperatur Kuehlung

    temp_set_back: float
        set back in reduced operation - Temperaturabsenkung reduzierter Betrieb

    min_temp_heat : float
        design minimal temperature heating -  Minimaltemperatur
        Auslegung Heizung

    max_temp_cool : float
        design maximal temperature cooling - Maximaltemperatur
        Auslegung Kuehlung

    rel_humidity : float
        relative humidity - Feuchteanforderung d

    min_air_exchange : float
        required minimal air exchange, due to usage -
        Mindestaussenluftvolumenstrom

    rel_absence_ahu : float
        relative absence for AHU - Relative Abwesenheit RLT

    part_load_factor_ahu: float
        part load factor of building usage time for AHU  - Teilbetriebsfaktor
        der Gebaeudebetriebszeit RLT

    cooling_time : [int]
      cooling time [begin, end] -  Beginn/Ende Betriebszeit RLT und Kuehlung

    heating_time : [int]
        heating time [begin, end] - Beginn/End Betriebszeit Heizung

    INTERNAL GAINS

    persons : int
        number of persons - Personen

    profile_persons : [float]
        timeline of internal gains (persons) from 0 - 100 - Nutzungsprofil 
        Personen

    machines: float
        number of Machines  - Arbeitshilfen

    profile_machines : [float]
      timeline of internal gains (machines) from 0 - 100  -  Nutzungsprofil 
      Geraete

    lighting_power : float
        spec. elektr. Power for lighting - spez. Elektr.
        Leistung-Raumbeleuchtung
        
    profile_lighting : [float]
      timeline of internal gains (lighting) from 0 - 100  -  Nutzungsprofil 
      Licht

    MISC/AHU

    min_ahu: float
        min ahu  - minAHU

    max_ahu : float
      max ahu - maxAHU

    with_ahu : boolean
        with ahu - withAHU
        
    '''

    def __init__(self, parent=None):
        '''Constructor UseConditions18599
        '''

        super(UseConditions18599, self).__init__(parent)

        self.usage = "Single office"

        self._typical_length = 123.0
        self._typical_width = 123.0

        self.usage_time = [7, 18]
        self.daily_usage_hours = 11
        self.yearly_usage_days = 250
        self.yearly_usage_hours_day = 2543
        self.yearly_usage_hours_night = 207
        self.daily_operation_ahu_cooling = 13
        self.yearly_ahu_days = 250
        self.yearly_heating_days = 250
        self.yearly_cooling_days = 250
        self.daily_operation_heating = 13

        self.maintained_illuminace = 500
        self.usage_level_hight = 0.8
        self.red_factor_visual = 0.84
        self.rel_absence = 0.3
        self.room_index = 0.9
        self.part_load_factor_lighting = 0.7
        self.ratio_conv_rad_lighting = 0.5

<<<<<<< HEAD
        self._set_temp_heat = None
        self._set_temp_cool = None
        self.temp_set_back = 4.0
        self.min_temp_heat = 20.0
        self.max_temp_cool = 26.0
        self.rel_humidity = 45
        self.min_air_exchange = 0.5
=======
        self._set_temp_heat = 294.15
        self._set_temp_cool = 297.15
        self._temp_set_back = 4.0
        self._min_temp_heat = 20.0
        self._max_temp_cool = 26.0
        self._rel_humidity = 45
        self._min_air_exchange = 0.5
>>>>>>> 2d66eaf2
        self.rel_absence_ahu = 0.3
        self.part_load_factor_ahu = 1.0
        self.cooling_time = [5, 18]
        self.heating_time = [5, 18]

<<<<<<< HEAD
        self.persons = 0
        self._profile_persons = None
        self.machines = 0.0
        self._profile_machines = None
        self.lighting_power = 0.0
        self._profile_lighting = None
=======
        self._persons = 0
        self.profile_persons = []
        self._machines = 0.0
        self.profile_machines = []
        self._lighting_power = 0.0
>>>>>>> 2d66eaf2

        self._min_ahu = 0.0
        self._max_ahu = 0.5
        self.with_ahu = False

    def load_use_conditions(self, zone_usage):
        '''load typical use conditions

        loads Use conditions specified in the XML, according to 18599

        Parameters
        ----------
        zone_usage : str
            code list for zone_usage according to 18599
        '''

        ass_error_1 = ("you need to specify parents for "
                       "use cond and thermal zone")

        assert self.parent.parent.parent is not None, ass_error_1

        for usage in \
            self.parent.parent.parent.data.conditions_bind.\
                UseConditions18599:

            if usage.usage == zone_usage:

                self.typical_length = usage.typical_length
                self.typical_width = usage.typical_width

                self.usage = usage.usage
                self.usage_time = usage.UsageOperationTime.usage_time
                self.daily_usage_hours = \
                    usage.UsageOperationTime.daily_usage_hours
                self.yearly_usage_days = \
                    usage.UsageOperationTime.yearly_usage_days
                self.yearly_usage_hours_day = \
                    usage.UsageOperationTime.yearly_usage_hours_day
                self.yearly_usage_hours_night = \
                    usage.UsageOperationTime.yearly_usage_hours_night
                self.daily_operation_ahu_cooling = \
                    usage.UsageOperationTime.daily_operation_ahu_cooling
                self.yearly_heating_days = \
                    usage.UsageOperationTime.yearly_heating_days
                self.yearly_ahu_days = \
                    usage.UsageOperationTime.yearly_ahu_days
                self.yearly_cooling_days = \
                    usage.UsageOperationTime.yearly_cooling_days
                self.daily_operation_heating = \
                    usage.UsageOperationTime.daily_operation_heating

                self.maintained_illuminace = \
                    usage.Lighting.maintained_illuminace
                self.usage_level_hight = usage.Lighting.usage_level_hight
                self.red_factor_visual = usage.Lighting.red_factor_visual
                self.rel_absence = usage.Lighting.rel_absence
                self.room_index = usage.Lighting.room_index
                self.part_load_factor_lighting = \
                    usage.Lighting.part_load_factor_lighting
                self.ratio_conv_rad_lighting = \
                    usage.Lighting.ratio_conv_rad_lighting

                self.set_temp_heat = usage.RoomClimate.set_temp_heat
                self.set_temp_cool = usage.RoomClimate.set_temp_cool
                self.temp_set_back = usage.RoomClimate.temp_set_back
                self.min_temp_heat = usage.RoomClimate.min_temp_heat
                self.max_temp_cool = usage.RoomClimate.max_temp_cool
                self.rel_humidity = usage.RoomClimate.rel_humidity
                self.cooling_time = usage.RoomClimate.cooling_time
                self.heating_time = usage.RoomClimate.heating_time
                self.min_air_exchange = usage.RoomClimate.min_air_exchange
                self.rel_absence_ahu = usage.RoomClimate.rel_absence_ahu
                self.part_load_factor_ahu = \
                    usage.RoomClimate.part_load_factor_ahu

                self.persons = usage.InternalGains.persons
                self.profile_persons = usage.InternalGains.profile_persons
                self.machines = usage.InternalGains.machines
                self.profile_machines = usage.InternalGains.profile_machines
                self.lighting_power = usage.InternalGains.lighting_power
                self.profile_lighting = usage.InternalGains.profile_lighting
                self.min_ahu = usage.AHU.min_ahu
                self.max_ahu = usage.AHU.max_ahu
                self.with_ahu = usage.AHU.with_ahu

    def save_use_conditions(self, path=None, file_name=None):
        '''Use conditions saver.

        Saves use conditions according to their usage type in the the XML file
        for use conditions in InputData. If the Project parent is set, it
        automatically saves it to the file given in Project.data. Alternatively
        you can specify a path to a file of UseConditions. If this
        file does not exist, a new file is created.

        Parameters
        ----------

        path : str
            path where unique file should be stored
        name : str
            name of of unique file
        '''

        if self.parent is not None:
            path = self.parent.parent.parent.data.path_uc
            xml_parse = self.parent.parent.parent.data.conditions_bind
        else:
            path = path + "\\" + file_name + ".xml"
            try:
                xml_file = open(utilis.get_full_path(path))
                xml_parse = uc_bind.CreateFromDocument(xml_file.read())
            except:
                xml_parse = uc_bind.UseConditions()

        add_to_xml = True

        for check in xml_parse.UseConditions18599:
            if check.usage == self.usage:
                warnings.warn("Usage already exist in this XML, consider " +
                              "revising your inputs. The UseConditions is  " +
                              "NOT saved into XML")
                add_to_xml = False
                break

        if add_to_xml is True:

            usage_pyxb = uc_bind.UseConditions18599Type()
            usage_pyxb.UsageOperationTime = uc_bind.UsageOperationTimeType()
            usage_pyxb.Lighting = uc_bind.LightingType()
            usage_pyxb.RoomClimate = uc_bind.RoomClimateType()
            usage_pyxb.InternalGains = uc_bind.InternalGainsType()
            usage_pyxb.AHU = uc_bind.AHUType()

            usage_pyxb.usage = self.usage

            usage_pyxb.UsageOperationTime.usage_time =\
                self.usage_time
            usage_pyxb.UsageOperationTime.daily_usage_hours = \
                self.daily_usage_hours
            usage_pyxb.UsageOperationTime.yearly_usage_days = \
                self.yearly_usage_days
            usage_pyxb.UsageOperationTime.yearly_usage_hours_day = \
                self.yearly_usage_hours_day
            usage_pyxb.UsageOperationTime.yearly_usage_hours_night = \
                self.yearly_usage_hours_night
            usage_pyxb.UsageOperationTime.daily_operation_ahu_cooling = \
                self.daily_operation_ahu_cooling
            usage_pyxb.UsageOperationTime.yearly_heating_days = \
                self.yearly_heating_days
            usage_pyxb.UsageOperationTime.yearly_ahu_days = \
                self.yearly_ahu_days
            usage_pyxb.UsageOperationTime.yearly_cooling_days = \
                self.yearly_cooling_days
            usage_pyxb.UsageOperationTime.daily_operation_heating = \
                self.daily_operation_heating

            usage_pyxb.Lighting.maintained_illuminace = \
                self.maintained_illuminace
            usage_pyxb.Lighting.usage_level_hight = self.usage_level_hight
            usage_pyxb.Lighting.red_factor_visual = self.red_factor_visual
            usage_pyxb.Lighting.rel_absence = self.rel_absence
            usage_pyxb.Lighting.room_index = self.room_index
            usage_pyxb.Lighting.part_load_factor_lighting = \
                self.part_load_factor_lighting
            usage_pyxb.Lighting.ratio_conv_rad_lighting = \
                self.ratio_conv_rad_lighting

            usage_pyxb.RoomClimate.set_temp_heat = self.set_temp_heat
            usage_pyxb.RoomClimate.set_temp_cool = self.set_temp_cool
            usage_pyxb.RoomClimate.temp_set_back = self.temp_set_back
            usage_pyxb.RoomClimate.min_temp_heat = self.min_temp_heat
            usage_pyxb.RoomClimate.max_temp_cool = self.max_temp_cool
            usage_pyxb.RoomClimate.rel_humidity = self.rel_humidity
            usage_pyxb.RoomClimate.cooling_time = self.cooling_time
            usage_pyxb.RoomClimate.heating_time = self.heating_time
            usage_pyxb.RoomClimate.min_air_exchange = self.min_air_exchange
            usage_pyxb.RoomClimate.rel_absence_ahu = self.rel_absence_ahu
            usage_pyxb.RoomClimate.part_load_factor_ahu = \
                self.part_load_factor_ahu

            usage_pyxb.InternalGains.persons = self.persons
            usage_pyxb.InternalGains.profile_persons = self.profile_persons
            usage_pyxb.InternalGains.machines = self.machines
            usage_pyxb.InternalGains.profile_machines = self.profile_machines
            usage_pyxb.InternalGains.lighting_power = self.lighting_power
            usage_pyxb.InternalGains.profile_lighting = self.profile_lighting
            
            usage_pyxb.AHU.min_ahu = self.min_ahu
            usage_pyxb.AHU.max_ahu = self.max_ahu
            usage_pyxb.AHU.with_ahu = self.with_ahu
            usage_pyxb.typical_length = self.typical_length
            usage_pyxb.typical_width = self.typical_width

            xml_parse.append(usage_pyxb)

            out_file = open(utilis.get_full_path(path), 'w')

            out_file.write(xml_parse.toDOM().toprettyxml())

    @property
    def typical_length(self):
        return self._typical_length

    @typical_length.setter
    def typical_length(self, value):

        if self.parent is not None:
            self.parent.typical_length = self._typical_length

        self._typical_length = value

    @property
    def typical_width(self):
        return self._typical_width

    @typical_width.setter
    def typical_width(self, value):

        if self.parent is not None:
            self.parent.typical_width = self._typical_width

        self._typical_width = value
<<<<<<< HEAD

    @property
    def profile_persons(self):
        return self._profile_persons

    @profile_persons.setter
    def profile_persons(self, value):
        
        if self._profile_persons is None:
            pass
        else:
            if self.parent is not None:
                self.parent.parent.file_ahu = ("\\InternalGains_" +
                                               self.parent.parent.name +
                                               ".mat")
        self._profile_persons = value
                     
    @property
    def profile_machines(self):
        return self._profile_machines

    @profile_machines.setter
    def profile_machines(self, value):
        
        if self._profile_machines is None:
            pass
        else:
            if self.parent is not None:
                self.parent.parent.file_ahu = ("\\InternalGains_" +
                                               self.parent.parent.name +
                                               ".mat")
        self._profile_machines = value  
                                 
    @property
    def profile_lighting(self):
        return self._profile_lighting

    @profile_lighting.setter
    def profile_lighting(self, value):
        
        if self._profile_lighting is None:
            pass
        else:
            if self.parent is not None:
                self.parent.parent.file_ahu = ("\\InternalGains_" +
                                               self.parent.parent.name +
                                               ".mat")
                                           
        self._profile_lighting = value
        
=======
    
>>>>>>> 2d66eaf2
    @property
    def set_temp_heat(self):
        return self._set_temp_heat

    @set_temp_heat.setter
    def set_temp_heat(self, value):
<<<<<<< HEAD
        
        if self._set_temp_heat is None:
            pass
        else:
            if self.parent is not None:
                self.parent.parent.file_ahu = ("\\InternalGains_" +
                                               self.parent.parent.name +
                                               ".mat")
                                           
        self._set_temp_heat = value
        
    @property
    def set_temp_cool(self):
=======

        if isinstance(value, float):
            self._set_temp_heat = value
        elif value is None:
            self._set_temp_heat = value
        else:
            try:
                value = float(value)
                self._set_temp_heat = value
            except:
                raise ValueError("Can't convert temperature to float")
                
    @property
    def set_temp_cool(self):        
>>>>>>> 2d66eaf2
        return self._set_temp_cool

    @set_temp_cool.setter
    def set_temp_cool(self, value):
<<<<<<< HEAD
        
        if self._set_temp_cool is None:
            pass
        else:
            if self.parent is not None:
                self.parent.parent.file_ahu = ("\\InternalGains_" +
                                               self.parent.parent.name +
                                               ".mat")
                                           
        self._set_temp_cool = value
=======

        if isinstance(value, float):
            self._set_temp_cool = value
        elif value is None:
            self._set_temp_cool = value
        else:
            try:
                value = float(value)
                self._set_temp_cool = value
            except:
                raise ValueError("Can't convert temperature to float")
                
    @property
    def temp_set_back(self):        
        return self._temp_set_back

    @temp_set_back.setter
    def temp_set_back(self, value):

        if isinstance(value, float):
            self._temp_set_back = value
        elif value is None:
            self._temp_set_back = value
        else:
            try:
                value = float(value)
                self._temp_set_back = value
            except:
                raise ValueError("Can't convert temperature to float")
                
    @property
    def min_temp_heat(self):        
        return self._min_temp_heat

    @min_temp_heat.setter
    def min_temp_heat(self, value):

        if isinstance(value, float):
            self._min_temp_heat = value
        elif value is None:
            self._min_temp_heat = value
        else:
            try:
                value = float(value)
                self._min_temp_heat = value
            except:
                raise ValueError("Can't convert temperature to float")
    @property
    def max_temp_cool(self):        
        return self._max_temp_cool

    @max_temp_cool.setter
    def max_temp_cool(self, value):

        if isinstance(value, float):
            self._max_temp_cool = value
        elif value is None:
            self._max_temp_cool = value
        else:
            try:
                value = float(value)
                self._max_temp_cool = value
            except:
                raise ValueError("Can't convert temperature to float")
                
    @property
    def rel_humidity(self):        
        return self._rel_humidity

    @rel_humidity.setter
    def rel_humidity(self, value):

        if isinstance(value, float):
            self._rel_humidity = value
        elif value is None:
            self._rel_humidity = value
        else:
            try:
                value = float(value)
                self._rel_humidity = value
            except:
                raise ValueError("Can't convert humidity to float")
                
    @property
    def min_air_exchange(self):
        return self._min_air_exchange

    @min_air_exchange.setter
    def min_air_exchange(self, value):

        if isinstance(value, float):
            self._min_air_exchange = value
        elif value is None:
            self._min_air_exchange = value
        else:
            try:
                value = float(value)
                self._min_air_exchange = value
            except:
                raise ValueError("Can't convert air exchange to float")
                
    @property
    def min_ahu(self):
        return self._min_ahu

    @min_ahu.setter
    def min_ahu(self, value):

        if isinstance(value, float):
            self._min_ahu = value
        elif value is None:
            self._min_ahu = value
        else:
            try:
                value = float(value)
                self._min_ahu = value
            except:
                raise ValueError("Can't convert AHU airflow to float")
                
    @property
    def max_ahu(self):
        return self._max_ahu

    @max_ahu.setter
    def max_ahu(self, value):

        if isinstance(value, float):
            self._max_ahu = value
        elif value is None:
            self._max_ahu = value
        else:
            try:
                value = float(value)
                self._max_ahu = value
            except:
                raise ValueError("Can't convert AHU airflow to float")
                
    @property
    def persons(self):
        return self._persons

    @persons.setter
    def persons(self, value):

        if isinstance(value, float):
            self._persons = value
        elif value is None:
            self._persons = value
        else:
            try:
                value = float(value)
                self._persons = value
            except:
                raise ValueError("Can't convert persons to float")
                
    @property
    def machines(self):
        return self._machines

    @machines.setter
    def machines(self, value):

        if isinstance(value, float):
            self._machines = value
        elif value is None:
            self._machines = value
        else:
            try:
                value = float(value)
                self._machines = value
            except:
                raise ValueError("Can't convert machines to float")
                
    @property
    def lighting_power(self):
        return self._lighting_power

    @lighting_power.setter
    def lighting_power(self, value):

        if isinstance(value, float):
            self._lighting_power = value
        elif value is None:
            self._lighting_power = value
        else:
            try:
                value = float(value)
                self._lighting_power = value
            except:
                raise ValueError("Can't convert lighting power to float")
>>>>>>> 2d66eaf2
<|MERGE_RESOLUTION|>--- conflicted
+++ resolved
@@ -201,15 +201,6 @@
         self.part_load_factor_lighting = 0.7
         self.ratio_conv_rad_lighting = 0.5
 
-<<<<<<< HEAD
-        self._set_temp_heat = None
-        self._set_temp_cool = None
-        self.temp_set_back = 4.0
-        self.min_temp_heat = 20.0
-        self.max_temp_cool = 26.0
-        self.rel_humidity = 45
-        self.min_air_exchange = 0.5
-=======
         self._set_temp_heat = 294.15
         self._set_temp_cool = 297.15
         self._temp_set_back = 4.0
@@ -217,26 +208,17 @@
         self._max_temp_cool = 26.0
         self._rel_humidity = 45
         self._min_air_exchange = 0.5
->>>>>>> 2d66eaf2
         self.rel_absence_ahu = 0.3
         self.part_load_factor_ahu = 1.0
         self.cooling_time = [5, 18]
         self.heating_time = [5, 18]
 
-<<<<<<< HEAD
-        self.persons = 0
+        self._persons = 0
         self._profile_persons = None
-        self.machines = 0.0
+        self._machines = 0.0
         self._profile_machines = None
-        self.lighting_power = 0.0
+        self._lighting_power = 0.0
         self._profile_lighting = None
-=======
-        self._persons = 0
-        self.profile_persons = []
-        self._machines = 0.0
-        self.profile_machines = []
-        self._lighting_power = 0.0
->>>>>>> 2d66eaf2
 
         self._min_ahu = 0.0
         self._max_ahu = 0.5
@@ -459,8 +441,6 @@
             self.parent.typical_width = self._typical_width
 
         self._typical_width = value
-<<<<<<< HEAD
-
     @property
     def profile_persons(self):
         return self._profile_persons
@@ -510,16 +490,12 @@
                                            
         self._profile_lighting = value
         
-=======
-    
->>>>>>> 2d66eaf2
     @property
     def set_temp_heat(self):
         return self._set_temp_heat
 
     @set_temp_heat.setter
     def set_temp_heat(self, value):
-<<<<<<< HEAD
         
         if self._set_temp_heat is None:
             pass
@@ -533,27 +509,10 @@
         
     @property
     def set_temp_cool(self):
-=======
-
-        if isinstance(value, float):
-            self._set_temp_heat = value
-        elif value is None:
-            self._set_temp_heat = value
-        else:
-            try:
-                value = float(value)
-                self._set_temp_heat = value
-            except:
-                raise ValueError("Can't convert temperature to float")
-                
-    @property
-    def set_temp_cool(self):        
->>>>>>> 2d66eaf2
         return self._set_temp_cool
 
     @set_temp_cool.setter
     def set_temp_cool(self, value):
-<<<<<<< HEAD
         
         if self._set_temp_cool is None:
             pass
@@ -563,8 +522,30 @@
                                                self.parent.parent.name +
                                                ".mat")
                                            
-        self._set_temp_cool = value
-=======
+        self._set_temp_cool = value@property
+    def set_temp_heat(self):
+        return self._set_temp_heat
+
+    @set_temp_heat.setter
+    def set_temp_heat(self, value):
+
+        if isinstance(value, float):
+            self._set_temp_heat = value
+        elif value is None:
+            self._set_temp_heat = value
+        else:
+            try:
+                value = float(value)
+                self._set_temp_heat = value
+            except:
+                raise ValueError("Can't convert temperature to float")
+                
+    @property
+    def set_temp_cool(self):        
+        return self._set_temp_cool
+
+    @set_temp_cool.setter
+    def set_temp_cool(self, value):
 
         if isinstance(value, float):
             self._set_temp_cool = value
@@ -755,4 +736,216 @@
                 self._lighting_power = value
             except:
                 raise ValueError("Can't convert lighting power to float")
->>>>>>> 2d66eaf2
+    def set_temp_heat(self):
+        return self._set_temp_heat
+
+    @set_temp_heat.setter
+    def set_temp_heat(self, value):
+
+        if isinstance(value, float):
+            self._set_temp_heat = value
+        elif value is None:
+            self._set_temp_heat = value
+        else:
+            try:
+                value = float(value)
+                self._set_temp_heat = value
+            except:
+                raise ValueError("Can't convert temperature to float")
+                
+    @property
+    def set_temp_cool(self):        
+        return self._set_temp_cool
+
+    @set_temp_cool.setter
+    def set_temp_cool(self, value):
+
+        if isinstance(value, float):
+            self._set_temp_cool = value
+        elif value is None:
+            self._set_temp_cool = value
+        else:
+            try:
+                value = float(value)
+                self._set_temp_cool = value
+            except:
+                raise ValueError("Can't convert temperature to float")
+                
+    @property
+    def temp_set_back(self):        
+        return self._temp_set_back
+
+    @temp_set_back.setter
+    def temp_set_back(self, value):
+
+        if isinstance(value, float):
+            self._temp_set_back = value
+        elif value is None:
+            self._temp_set_back = value
+        else:
+            try:
+                value = float(value)
+                self._temp_set_back = value
+            except:
+                raise ValueError("Can't convert temperature to float")
+                
+    @property
+    def min_temp_heat(self):        
+        return self._min_temp_heat
+
+    @min_temp_heat.setter
+    def min_temp_heat(self, value):
+
+        if isinstance(value, float):
+            self._min_temp_heat = value
+        elif value is None:
+            self._min_temp_heat = value
+        else:
+            try:
+                value = float(value)
+                self._min_temp_heat = value
+            except:
+                raise ValueError("Can't convert temperature to float")
+    @property
+    def max_temp_cool(self):        
+        return self._max_temp_cool
+
+    @max_temp_cool.setter
+    def max_temp_cool(self, value):
+
+        if isinstance(value, float):
+            self._max_temp_cool = value
+        elif value is None:
+            self._max_temp_cool = value
+        else:
+            try:
+                value = float(value)
+                self._max_temp_cool = value
+            except:
+                raise ValueError("Can't convert temperature to float")
+                
+    @property
+    def rel_humidity(self):        
+        return self._rel_humidity
+
+    @rel_humidity.setter
+    def rel_humidity(self, value):
+
+        if isinstance(value, float):
+            self._rel_humidity = value
+        elif value is None:
+            self._rel_humidity = value
+        else:
+            try:
+                value = float(value)
+                self._rel_humidity = value
+            except:
+                raise ValueError("Can't convert humidity to float")
+                
+    @property
+    def min_air_exchange(self):
+        return self._min_air_exchange
+
+    @min_air_exchange.setter
+    def min_air_exchange(self, value):
+
+        if isinstance(value, float):
+            self._min_air_exchange = value
+        elif value is None:
+            self._min_air_exchange = value
+        else:
+            try:
+                value = float(value)
+                self._min_air_exchange = value
+            except:
+                raise ValueError("Can't convert air exchange to float")
+                
+    @property
+    def min_ahu(self):
+        return self._min_ahu
+
+    @min_ahu.setter
+    def min_ahu(self, value):
+
+        if isinstance(value, float):
+            self._min_ahu = value
+        elif value is None:
+            self._min_ahu = value
+        else:
+            try:
+                value = float(value)
+                self._min_ahu = value
+            except:
+                raise ValueError("Can't convert AHU airflow to float")
+                
+    @property
+    def max_ahu(self):
+        return self._max_ahu
+
+    @max_ahu.setter
+    def max_ahu(self, value):
+
+        if isinstance(value, float):
+            self._max_ahu = value
+        elif value is None:
+            self._max_ahu = value
+        else:
+            try:
+                value = float(value)
+                self._max_ahu = value
+            except:
+                raise ValueError("Can't convert AHU airflow to float")
+                
+    @property
+    def persons(self):
+        return self._persons
+
+    @persons.setter
+    def persons(self, value):
+
+        if isinstance(value, float):
+            self._persons = value
+        elif value is None:
+            self._persons = value
+        else:
+            try:
+                value = float(value)
+                self._persons = value
+            except:
+                raise ValueError("Can't convert persons to float")
+                
+    @property
+    def machines(self):
+        return self._machines
+
+    @machines.setter
+    def machines(self, value):
+
+        if isinstance(value, float):
+            self._machines = value
+        elif value is None:
+            self._machines = value
+        else:
+            try:
+                value = float(value)
+                self._machines = value
+            except:
+                raise ValueError("Can't convert machines to float")
+                
+    @property
+    def lighting_power(self):
+        return self._lighting_power
+
+    @lighting_power.setter
+    def lighting_power(self, value):
+
+        if isinstance(value, float):
+            self._lighting_power = value
+        elif value is None:
+            self._lighting_power = value
+        else:
+            try:
+                value = float(value)
+                self._lighting_power = value
+            except:
+                raise ValueError("Can't convert lighting power to float")