#Created July 2015
#TEASER 4 Development Team
"""
This scripts shows how to create a building from scratch (or arbitrary sources)
calculate parameters for a Modelica model and save this example building in a 
XML based format. The used classes are imported one after another. Of course
you can import all the classes at the beginning.
"""

'''
First we need to import the classes we want to use
'''

from teaser.Project import Project
from teaser.Logic.BuildingObjects.Building import Building
from teaser.Logic.BuildingObjects.ThermalZone import ThermalZone
from teaser.Logic.BuildingObjects.BuildingPhysics.InnerWall import InnerWall
from teaser.Logic.BuildingObjects.BuildingPhysics.OuterWall import OuterWall
from teaser.Logic.BuildingObjects.BuildingPhysics.Window import Window
from teaser.Logic.BuildingObjects.BuildingPhysics.GroundFloor import\
    GroundFloor
from teaser.Logic.BuildingObjects.BuildingPhysics.Rooftop import Rooftop
from teaser.Logic.BuildingObjects.BuildingPhysics.Material import Material
from teaser.Logic.BuildingObjects.BuildingPhysics.Layer import Layer
from teaser.Logic.BuildingObjects.TypeBuildings.UseConditions18599 import \
    UseConditions18599


def example_create_building():
    '''
    Instantiate a Project class (with load_data set to true), instantiate a 
    Building class, with the project as a parent. This automatically adds the 
    specific building and all its future changes to the project.
    '''
    prj = Project(load_data = True)
    bldg = Building(parent = prj)

    '''Set some building parameters'''
<<<<<<< HEAD
    
=======

>>>>>>> 67a568de
    bldg.name = "SuperExampleBuilding"
    bldg.street_name = "Awesome Avenue 42"
    bldg.city = "46325 Fantastic Town"
    bldg.year_of_construction = 1988
    bldg.number_of_floors = 1
    bldg.height_of_floors = 3.5

    '''Instantiate a ThermalZone class, with building as parent and set  some 
    parameters of the thermal zone'''

    tz = ThermalZone(parent = bldg) 
    tz.name = "Living Room"
    tz.area = 140.0
    tz.volume = tz.area * bldg.number_of_floors * bldg.height_of_floors
    tz.infiltration_rate = 0.5

    '''Instantiate UseConditions18599 class with thermal zone as parent,
    and load the use conditions for the usage 'Living' '''

    tz.use_conditions = UseConditions18599(parent = tz)
    tz.use_conditions.load_use_conditions("Living")
    
    '''We save information of the Outer and Inner walls as well as Windows
    in dicts, the key is the name, while the value is a list (if applicable)
    [year of construciton,
     construction type,
     area,
     tilt,
     orientation]'''

    out_wall_dict = {"Outer Wall 1": [bldg.year_of_construction, 'heavy',
                                      10.0, 90.0, 0.0],
                     "Outer Wall 2": [bldg.year_of_construction, 'heavy',
                                      14.0, 90.0, 90.0],
                     "Outer Wall 3": [bldg.year_of_construction, 'heavy',
                                      10.0, 90.0, 180.0],
                     "Outer Wall 4": [bldg.year_of_construction, 'heavy',
                                      14.0, 90.0, 270.0]}

    in_wall_dict = {"Inner Wall 1": [bldg.year_of_construction, 'light', 10.0],
                    "Inner Wall 2": [bldg.year_of_construction, 'heavy', 14.0],
                    "Inner Wall 3": [bldg.year_of_construction, 'light', 10.0]}
                    
    win_dict = {"Window 1": [bldg.year_of_construction,
                             5.0, 90.0, 90.0],
                "Window 2": [bldg.year_of_construction,
                             8.0, 90.0, 180.0],
                "Window 3": [bldg.year_of_construction,
                             5.0, 90.0, 270.0]}
    for key, value in out_wall_dict.items():
        '''instantiate OuterWall class'''
        out_wall = OuterWall(parent = tz)
        out_wall.name = key
        '''load typical construction, based on year of construction and 
        construction type'''
        out_wall.load_type_element(year = value[0],
                                   construction = value[1])
        out_wall.area = value[2]
        out_wall.tilt = value[3]
        out_wall.orientation = value[4]
                     
    for key, value in in_wall_dict.items():
        '''instantiate InnerWall class'''
        in_wall = InnerWall(parent = tz)
        in_wall.name = key
        '''load typical construction, based on year of construction and 
        construction type'''
        in_wall.load_type_element(year = value[0],
                                  construction = value[1])
        in_wall.area = value[2]
        
    for key, value in win_dict.items():
        '''instantiate Window class'''
        win = Window(parent = tz)
        win.name = key
        win.area = value[1]
        win.tilt = value[2]
        win.orientation = value[3]
        '''
        We know the exact properties of the window, thus we set them instead
        of loading a typical construction
        '''
        win.inner_convection = 1.7
        win.inner_radiation = 5.0
        win.outer_convection = 20.0
        win.outer_radiation = 5.0
        win.g_value = 0.789
        win.a_conv = 0.03
        win.shading_g_total = 1.0
        win.shading_max_irr = 180.0
        '''Instantiate a Layer class, with window as parent, set attributes'''
        win_layer = Layer(parent = win)
        win_layer.id = 1
        win_layer.thickness = 0.024
        '''Instantiate a Material class, with window layer as parent, 
        set attributes'''
        win_material = Material(win_layer)
        win_material.name = "GlasWindow"
        win_material.thermal_conduc = 0.067
        win_material.transmittance = 0.9

    '''Define a Rooftop and a Groundfloor, we don't need to set tilt and 
    orientation because we take the default values'''
    
    roof = Rooftop(parent = tz)
    roof.name = "Roof"
    roof.load_type_element(bldg.year_of_construction, 'heavy')
    roof.area = 140.0
    
<<<<<<< HEAD
    '''
    We do know the exact properties of the window, thus we set them
    '''
    win.name = "Window"
    win.area = 7.0
    win.tilt = 90.0
    win.orientation = 0.0
    win.inner_convection = 1.7
    win.inner_radiation = 5.0
    win.outer_convection = 20.0
    win.outer_radiation = 5.0
    win.g_value = 0.789
    win.a_conv = 0.03
    
    '''Instantiate a Layer class, with window as parent, set attributes'''
    win_layer = Layer(parent = win)
    win_layer.id = 1
    win_layer.thickness = 0.024
    '''Instantiate a Material class, with window layer as parent, set attributes'''
    win_material = Material(win_layer)
    win_material.name = "GlasWindow"
    win_material.thermal_conduc = 0.067
    win_material.transmittance = 0.9
    
    '''
    Now the first outer wall and inner walls and window are set. For a full 
    building we need to specify more
    '''

    out_wall2 = OuterWall(parent = tz)

    out_wall2.load_type_element(2014,"heavy")

    out_wall2.name = "Outer Wall"
    out_wall2.area = 14.0
    out_wall2.tilt = 90.0
    out_wall2.orientation = 90.0

    out_wall3 = OuterWall(parent = tz)
    out_wall3.load_type_element(2014,"heavy")

    out_wall3.name = "Outer Wall"
    out_wall3.area = 14.0
    out_wall3.tilt = 90.0
    out_wall3.orientation = 180.0

    out_wall4 = OuterWall(parent = tz)
    out_wall4.load_type_element(2014,"heavy")

    out_wall4.name = "Outer Wall"
    out_wall4.area = 14.0
    out_wall4.tilt = 90.0
    out_wall4.orientation = 270.0

    out_wall5 = GroundFloor(parent = tz)
    out_wall5.load_type_element(2014,"heavy")

    out_wall5.name = "Roof"
    out_wall5.area = 14.0
    out_wall5.tilt = 0.0
    out_wall5.orientation = -1

    out_wall6 = Rooftop(parent = tz)
    out_wall6.load_type_element(2014,"heavy")

    out_wall6.name = "Floor"
    out_wall6.area = 14.0
    out_wall6.tilt = 0.0
    out_wall6.orientation = -2
=======
    ground = GroundFloor(parent = tz)
    ground.name = "Ground floor"
    ground.load_type_element(bldg.year_of_construction, 'heavy')
    ground.area = 140.0
>>>>>>> 67a568de

    '''
    We calculate the RC Values according to ebc procedure
    '''
    prj.calc_all_buildings('ebc')
    '''
    Export the Modelica Record
    '''
<<<<<<< HEAD
    prj.export_record(building_model="MultizoneEquipped", zone_model="ThermalZoneEquipped", corG=False,)
=======
    prj.export_record(building_model="MultizoneEquipped",
                      zone_model="ThermalZoneEquipped",
                      corG=False,)
>>>>>>> 67a568de
    '''
    Save new TEASER XML
    '''
    prj.save_project("ExampleProject")
    
    
if __name__ == '__main__':
    example_create_building()
    print("That's it :)")<|MERGE_RESOLUTION|>--- conflicted
+++ resolved
@@ -36,11 +36,7 @@
     bldg = Building(parent = prj)
 
     '''Set some building parameters'''
-<<<<<<< HEAD
-    
-=======
 
->>>>>>> 67a568de
     bldg.name = "SuperExampleBuilding"
     bldg.street_name = "Awesome Avenue 42"
     bldg.city = "46325 Fantastic Town"
@@ -150,82 +146,10 @@
     roof.load_type_element(bldg.year_of_construction, 'heavy')
     roof.area = 140.0
     
-<<<<<<< HEAD
-    '''
-    We do know the exact properties of the window, thus we set them
-    '''
-    win.name = "Window"
-    win.area = 7.0
-    win.tilt = 90.0
-    win.orientation = 0.0
-    win.inner_convection = 1.7
-    win.inner_radiation = 5.0
-    win.outer_convection = 20.0
-    win.outer_radiation = 5.0
-    win.g_value = 0.789
-    win.a_conv = 0.03
-    
-    '''Instantiate a Layer class, with window as parent, set attributes'''
-    win_layer = Layer(parent = win)
-    win_layer.id = 1
-    win_layer.thickness = 0.024
-    '''Instantiate a Material class, with window layer as parent, set attributes'''
-    win_material = Material(win_layer)
-    win_material.name = "GlasWindow"
-    win_material.thermal_conduc = 0.067
-    win_material.transmittance = 0.9
-    
-    '''
-    Now the first outer wall and inner walls and window are set. For a full 
-    building we need to specify more
-    '''
-
-    out_wall2 = OuterWall(parent = tz)
-
-    out_wall2.load_type_element(2014,"heavy")
-
-    out_wall2.name = "Outer Wall"
-    out_wall2.area = 14.0
-    out_wall2.tilt = 90.0
-    out_wall2.orientation = 90.0
-
-    out_wall3 = OuterWall(parent = tz)
-    out_wall3.load_type_element(2014,"heavy")
-
-    out_wall3.name = "Outer Wall"
-    out_wall3.area = 14.0
-    out_wall3.tilt = 90.0
-    out_wall3.orientation = 180.0
-
-    out_wall4 = OuterWall(parent = tz)
-    out_wall4.load_type_element(2014,"heavy")
-
-    out_wall4.name = "Outer Wall"
-    out_wall4.area = 14.0
-    out_wall4.tilt = 90.0
-    out_wall4.orientation = 270.0
-
-    out_wall5 = GroundFloor(parent = tz)
-    out_wall5.load_type_element(2014,"heavy")
-
-    out_wall5.name = "Roof"
-    out_wall5.area = 14.0
-    out_wall5.tilt = 0.0
-    out_wall5.orientation = -1
-
-    out_wall6 = Rooftop(parent = tz)
-    out_wall6.load_type_element(2014,"heavy")
-
-    out_wall6.name = "Floor"
-    out_wall6.area = 14.0
-    out_wall6.tilt = 0.0
-    out_wall6.orientation = -2
-=======
     ground = GroundFloor(parent = tz)
     ground.name = "Ground floor"
     ground.load_type_element(bldg.year_of_construction, 'heavy')
     ground.area = 140.0
->>>>>>> 67a568de
 
     '''
     We calculate the RC Values according to ebc procedure
@@ -234,13 +158,9 @@
     '''
     Export the Modelica Record
     '''
-<<<<<<< HEAD
-    prj.export_record(building_model="MultizoneEquipped", zone_model="ThermalZoneEquipped", corG=False,)
-=======
     prj.export_record(building_model="MultizoneEquipped",
                       zone_model="ThermalZoneEquipped",
                       corG=False,)
->>>>>>> 67a568de
     '''
     Save new TEASER XML
     '''
