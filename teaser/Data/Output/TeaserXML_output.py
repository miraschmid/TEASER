--- conflicted
+++ resolved
@@ -409,360 +409,3 @@
         pyxb_class.Layer.append(pyxb_layer)
 
 
-<<<<<<< HEAD
-def load_teaser_xml(path, prj):
-    '''This function loads a project from new teaserXML
-
-    Parameters
-    ----------
-    path: string
-        path of teaserXML file
-
-    project: Project()
-        Teaser instance of Project()
-
-
-    '''
-
-    xml_file = open(path, 'r')
-    project_bind = pb.CreateFromDocument(xml_file.read())
-
-    for pyxb_bld in project_bind.Building:
-        _load_building(prj=prj, pyxb_bld=pyxb_bld, type="Building")
-    for pyxb_bld in project_bind.Office:
-        _load_building(prj=prj, pyxb_bld=pyxb_bld, type="Office")
-
-    for pyxb_bld in project_bind.Institute:
-        _load_building(prj=prj, pyxb_bld=pyxb_bld, type="Institute")
-
-    for pyxb_bld in project_bind.Institute4:
-        _load_building(prj=prj, pyxb_bld=pyxb_bld, type="Institute4")
-
-    for pyxb_bld in project_bind.Institute8:
-        _load_building(prj=prj, pyxb_bld=pyxb_bld, type="Institute8")
-
-    for pyxb_bld in project_bind.SingleFamilyDwelling:
-        _load_building(prj=prj, pyxb_bld=pyxb_bld, type="SingleFamilyDwelling")
-
-
-
-def _load_building(prj, pyxb_bld, type):
-
-    if type == "Building":
-        bldg = Building(prj)
-
-    elif type == "Office":
-        bldg = Office(prj)
-
-    elif type == "Institute":
-
-        bldg = Institute(prj)
-
-    elif type == "Institute4":
-        bldg = Institute4(prj)
-
-    elif type == "Institute8":
-        bldg = Institute8(prj)
-
-    elif type == "SingleFamilyDwelling":
-        bldg = SingleFamilyDwelling(prj)
-
-    bldg.name = pyxb_bld.name
-    bldg.street_name = pyxb_bld.street_name
-    bldg.city = pyxb_bld.city
-    bldg.type_of_building = pyxb_bld.type_of_building
-    bldg.year_of_construction = pyxb_bld.year_of_construction
-    bldg.year_of_retrofit = pyxb_bld.year_of_retrofit
-    bldg.number_of_floors = pyxb_bld.number_of_floors
-    bldg.height_of_floors = pyxb_bld.height_of_floors
-
-    if not pyxb_bld.ThermalZone:
-        bldg.net_leased_area = pyxb_bld.net_leased_area
-
-    if pyxb_bld.CentralAHU:
-        pyxb_ahu = pyxb_bld.CentralAHU
-        bldg.central_ahu = BuildingAHU(bldg)
-
-        bldg.central_ahu.heating = pyxb_ahu.heating
-        bldg.central_ahu.cooling = pyxb_ahu.cooling
-        bldg.central_ahu.dehumidification = pyxb_ahu.dehumidification
-        bldg.central_ahu.humidification = pyxb_ahu.humidification
-        bldg.central_ahu.heat_recovery = pyxb_ahu.heat_recovery
-        bldg.central_ahu.by_pass_dehumidification = \
-                            pyxb_ahu.by_pass_dehumidification
-        bldg.central_ahu.efficiency_recovery =pyxb_ahu.efficiency_recovery
-        bldg.central_ahu.efficiency_revocery_false = \
-                            pyxb_ahu.efficiency_revocery_false
-        bldg.central_ahu.profile_min_relative_humidity = \
-                            pyxb_ahu.profile_min_relative_humidity
-        bldg.central_ahu.profile_max_relative_humidity = \
-                            pyxb_ahu.profile_max_relative_humidity
-        bldg.central_ahu.profile_v_flow = \
-                            pyxb_ahu.profile_v_flow
-        bldg.central_ahu.profile_temperature = \
-                            pyxb_ahu.profile_temperature
-
-    for pyxb_zone in pyxb_bld.ThermalZone:
-
-        zone = ThermalZone(bldg)
-
-        zone.name = pyxb_zone.name
-        zone.area = pyxb_zone.area
-        zone.volume = pyxb_zone.volume
-        zone.infiltration_rate = pyxb_zone.infiltration_rate
-        # zone.use_conditions.typical_length = pyxb_zone.typical_length
-        # zone.use_conditions.typical_width = pyxb_zone.typical_width
-
-        zone.use_conditions = UseConditions18599(zone)
-
-        pyxb_use = pyxb_zone.UseCondition.UseConditions18599
-
-        zone.use_conditions.usage = \
-            pyxb_use.usage
-
-        zone.use_conditions.usage_time = \
-            pyxb_use.UsageOperationTime.usage_time
-        zone.use_conditions.daily_usage_hours = \
-            pyxb_use.UsageOperationTime.daily_usage_hours
-        zone.use_conditions.yearly_usage_days = \
-            pyxb_use.UsageOperationTime.yearly_usage_days
-        zone.use_conditions.yearly_usage_hours_day = \
-            pyxb_use.UsageOperationTime.yearly_usage_hours_day
-        zone.use_conditions.yearly_usage_hours_night = \
-            pyxb_use.UsageOperationTime.yearly_usage_hours_night
-        zone.use_conditions.daily_operation_ahu_cooling = \
-            pyxb_use.UsageOperationTime.daily_operation_ahu_cooling
-        zone.use_conditions.yearly_heating_days = \
-            pyxb_use.UsageOperationTime.yearly_heating_days
-        zone.use_conditions.yearly_ahu_days = \
-            pyxb_use.UsageOperationTime.yearly_ahu_days
-        zone.use_conditions.yearly_cooling_days = \
-            pyxb_use.UsageOperationTime.yearly_cooling_days
-        zone.use_conditions.daily_operation_heating = \
-            pyxb_use.UsageOperationTime.daily_operation_heating
-
-        zone.use_conditions.maintained_illuminace = \
-            pyxb_use.Lighting.maintained_illuminace
-        zone.use_conditions.usage_level_height = \
-            pyxb_use.Lighting.usage_level_height
-        zone.use_conditions.red_factor_visual = \
-            pyxb_use.Lighting.red_factor_visual
-        zone.use_conditions.rel_absence = \
-            pyxb_use.Lighting.rel_absence
-        zone.use_conditions.room_index = \
-            pyxb_use.Lighting.room_index
-        zone.use_conditions.part_load_factor_lighting = \
-            pyxb_use.Lighting.part_load_factor_lighting
-        zone.use_conditions.ratio_conv_rad_lighting = \
-            pyxb_use.Lighting.ratio_conv_rad_lighting
-
-        zone.use_conditions.set_temp_heat = \
-            pyxb_use.RoomClimate.set_temp_heat
-        zone.use_conditions.set_temp_cool = \
-            pyxb_use.RoomClimate.set_temp_cool
-        zone.use_conditions.temp_set_back = \
-            pyxb_use.RoomClimate.temp_set_back
-        zone.use_conditions.min_temp_heat = \
-            pyxb_use.RoomClimate.min_temp_heat
-        zone.use_conditions.max_temp_cool = \
-            pyxb_use.RoomClimate.max_temp_cool
-        zone.use_conditions.rel_humidity = \
-            pyxb_use.RoomClimate.rel_humidity
-        zone.use_conditions.cooling_time = \
-            pyxb_use.RoomClimate.cooling_time
-        zone.use_conditions.heating_time = \
-            pyxb_use.RoomClimate.heating_time
-        zone.use_conditions.min_air_exchange = \
-            pyxb_use.RoomClimate.min_air_exchange
-        zone.use_conditions.rel_absence_ahu = \
-            pyxb_use.RoomClimate.rel_absence_ahu
-        zone.use_conditions.part_load_factor_ahu = \
-            pyxb_use.RoomClimate.part_load_factor_ahu
-
-        zone.use_conditions.persons = \
-            pyxb_use.InternalGains.persons
-        zone.use_conditions.profile_persons = \
-            pyxb_use.InternalGains.profile_persons
-        zone.use_conditions.machines = \
-            pyxb_use.InternalGains.machines
-        zone.use_conditions.profile_machines = \
-            pyxb_use.InternalGains.profile_machines
-        zone.use_conditions.lighting_power = \
-            pyxb_use.InternalGains.lighting_power
-        zone.use_conditions.profile_lighting = \
-            pyxb_use.InternalGains.profile_lighting
-
-        zone.use_conditions.min_ahu = \
-            pyxb_use.AHU.min_ahu
-        zone.use_conditions.max_ahu = \
-            pyxb_use.AHU.max_ahu
-        zone.use_conditions.with_ahu = \
-            pyxb_use.AHU.with_ahu
-        zone.use_constant_ach_rate = \
-            pyxb_use.AHU.use_constant_ach_rate
-        zone.base_ach = \
-            pyxb_use.AHU.base_ach
-        zone.max_user_ach = \
-            pyxb_use.AHU.max_user_ach
-        zone.max_overheating_ach = \
-            pyxb_use.AHU.max_overheating_ach
-        zone.max_summer_ach = \
-            pyxb_use.AHU.max_summer_ach
-        zone.winter_reduction = \
-            pyxb_use.AHU.winter_reduction
-
-        for pyxb_wall in pyxb_zone.OuterWall:
-
-            out_wall = OuterWall(zone)
-
-            set_basic_data_teaser(pyxb_wall, out_wall)
-            set_layer_data_teaser(pyxb_wall, out_wall)
-
-            # zone.outer_walls.append(out_wall)
-
-        for pyxb_wall in pyxb_zone.Rooftop:
-
-            roof = Rooftop(zone)
-
-            set_basic_data_teaser(pyxb_wall, roof)
-            set_layer_data_teaser(pyxb_wall, roof)
-
-            # zone.outer_walls.append(roof)
-
-        for pyxb_wall in pyxb_zone.GroundFloor:
-
-            gr_floor = GroundFloor(zone)
-
-            set_basic_data_teaser(pyxb_wall, gr_floor)
-            set_layer_data_teaser(pyxb_wall, gr_floor)
-
-            # zone.outer_walls.append(gr_floor)
-
-        for pyxb_wall in pyxb_zone.InnerWall:
-
-            in_wall = InnerWall(zone)
-
-            set_basic_data_teaser(pyxb_wall, in_wall)
-            set_layer_data_teaser(pyxb_wall, in_wall)
-
-            # zone.inner_walls.append(in_wall)
-
-        for pyxb_wall in pyxb_zone.Ceiling:
-
-            ceiling = Ceiling(zone)
-
-            set_basic_data_teaser(pyxb_wall, ceiling)
-            set_layer_data_teaser(pyxb_wall, ceiling)
-
-            # zone.inner_walls.append(ceiling)
-
-        for pyxb_wall in pyxb_zone.Floor:
-
-            floor = Floor(zone)
-
-            set_basic_data_teaser(pyxb_wall, floor)
-            set_layer_data_teaser(pyxb_wall, floor)
-
-            # zone.inner_walls.append(floor)
-
-        for pyxb_win in pyxb_zone.Window:
-
-            win = Window(zone)
-
-            set_basic_data_teaser(pyxb_win, win)
-            set_layer_data_teaser(pyxb_win, win)
-
-
-def set_basic_data_teaser(pyxb_class, element):
-    '''Helper function for load_teaser_xml to set the basic data
-
-    Parameters
-    ----------
-    pyxb_class : PyXBClass
-        pyxb class represantation of xml
-
-    element : TEASERClass
-        teaser class representation of a building element
-
-    '''
-    if type(element).__name__ == 'OuterWall' or \
-            type(element).__name__ == 'Rooftop':
-
-        element.year_of_construction = pyxb_class.year_of_construction
-        element.year_of_retrofit = pyxb_class.year_of_retrofit
-        element.construction_type = pyxb_class.construction_type
-
-        element.area = pyxb_class.area
-        element.tilt = pyxb_class.tilt
-        element.orientation = pyxb_class.orientation
-
-        element.inner_radiation = pyxb_class.inner_radiation
-        element.inner_convection = pyxb_class.inner_convection
-        element.outer_radiation = pyxb_class.outer_radiation
-        element.outer_convection = pyxb_class.outer_convection
-
-    elif type(element).__name__ == 'InnerWall' or \
-            type(element).__name__ == 'Ceiling' or \
-            type(element).__name__ == 'Floor' or \
-            type(element).__name__ == 'GroundFloor':
-
-        element.year_of_construction = pyxb_class.year_of_construction
-        element.year_of_retrofit = pyxb_class.year_of_retrofit
-        element.construction_type = pyxb_class.construction_type
-
-        element.area = pyxb_class.area
-        element.tilt = pyxb_class.tilt
-        element.orientation = pyxb_class.orientation
-
-        element.inner_radiation = pyxb_class.inner_radiation
-        element.inner_convection = pyxb_class.inner_convection
-
-    elif type(element).__name__ == 'Window':
-
-        element.year_of_construction = pyxb_class.year_of_construction
-        element.year_of_retrofit = pyxb_class.year_of_retrofit
-        element.construction_type = pyxb_class.construction_type
-
-        element.area = pyxb_class.area
-        element.tilt = pyxb_class.tilt
-        element.orientation = pyxb_class.orientation
-
-        element.inner_radiation = pyxb_class.inner_radiation
-        element.inner_convection = pyxb_class.inner_convection
-        element.outer_radiation = pyxb_class.outer_radiation
-        element.outer_convection = pyxb_class.outer_convection
-        element.g_Value = pyxb_class.g_value
-        element.a_conv = pyxb_class.a_conv
-        element.shading_g_total = pyxb_class.shading_g_total
-        element.shading_max_irr = pyxb_class.shading_max_irr
-
-
-def set_layer_data_teaser(pyxb_class, element):
-    '''Helper function for load_teaser_xml to set the layer data
-
-    Parameters
-    ----------
-    pyxb_class : PyXBClass
-        pyxb class represantation of xml
-
-    element : TEASERClass
-        teaser class representation of a building element
-
-    '''
-    for pyxb_layer in pyxb_class.Layer:
-
-        layer = Layer(element)
-
-        layer.id = pyxb_layer.id
-        layer.thickness = pyxb_layer.thickness
-
-        Material(layer)
-
-        layer.material.name = pyxb_layer.Material.name
-        layer.material.density = pyxb_layer.Material.density
-        layer.material.thermal_conduc = pyxb_layer.Material.thermal_conduc
-        layer.material.heat_capac = pyxb_layer.Material.heat_capac
-        layer.material.solar_absorp = pyxb_layer.Material.solar_absorp
-        layer.material.ir_emissivity = pyxb_layer.Material.ir_emissivity
-=======
->>>>>>> 02daeebc
