'''
Created July 2015

@author: TEASER 4 Development Team

'''

from teaser.logic.buildingobjects.thermalzone import ThermalZone
from teaser.logic.buildingobjects.boundaryconditions.boundaryconditions \
    import UseConditions
from teaser.logic.buildingobjects.building import Building
from teaser.logic.buildingobjects.buildingphysics.outerwall import OuterWall
from teaser.logic.buildingobjects.buildingphysics.floor import Floor
from teaser.logic.buildingobjects.buildingphysics.innerwall import InnerWall
from teaser.logic.buildingobjects.buildingphysics.layer import Layer
from teaser.logic.buildingobjects.buildingphysics.material import Material
from teaser.logic.buildingobjects.buildingphysics.groundfloor import GroundFloor
from teaser.logic.buildingobjects.buildingphysics.outerwall import OuterWall
from teaser.logic.buildingobjects.buildingphysics.rooftop import Rooftop
from teaser.logic.buildingobjects.buildingphysics.window import Window
from teaser.project import Project
import teaser.data.output.teaserxml_output as teaser_xml
import teaser.data.output.citygml_output as city_gml
from teaser.logic.buildingobjects.buildingphysics.ceiling import Ceiling
from teaser.logic.buildingobjects.buildingphysics.groundfloor import GroundFloor


class Controller():
    '''
    Controller class. Manages all interaction
    between the GUI, Logic and Data layers.
    '''

    def __init__(self):
        ''' '''

    @classmethod
    def click_add_new_layer(self, parent, position, thick, name, den, therm,
                            heat, solar, ir, trans):
        '''Add a new Layer

        adds a new layer to the current element or envelope.
        If it is an element then return his parent, if not then return the
        layer.

        Parameters
        ----------

        parent : wall()
            The parent class of a layer this can be a ceiling,
            floor, groundfloor, innerwall, outerwall, rooftop or window.

        position : int
            Adds the layer at specified position.

        thick : float
            Thickness of the layer.

        name : string
            Name of material.

        den : float
            density of material.

        therm : float
            thermal_conduc of material.

        heat : float
            heat_capac of material.

        solar : float
            solar_absorp of material.

        ir : float
            ir_emissivity of material.

        trans : float
            transmittance of material.

        Returns
        ----------

        layer : layer()
        parent : wall()
            If the current element is an envelope then return a layer, but if
            the current element is a wall then return the parent
        '''

        layer = Layer()
        if parent is not None:
            parent.add_layer(layer, position=position)
        mat = Material(layer)
        mat.name = name
        mat.density = den
        mat.thermal_conduc = therm
        mat.heat_capac = heat
        mat.solar_absorp = solar
        mat.ir_emissivity = ir
        mat.transmittance = trans
        layer.thickness = thick
        if parent is None:
            return layer
        else:
            return parent

    @classmethod
    def click_add_zone_button(self, parent, name, area, zone_type):
        '''
        creates a thermal zone with specified area and type and blawnco use
        conditions

        Parameters:
        ----------
        parent : building()
            parent class of zone

        name : str
            individual name

        area : float
            area of the zone

        usage : string
            usage type of zone

        Returns
        ----------

        parent : Building()
            parent class of zone
        '''

        zone = ThermalZone(parent)
        zone.use_conditions = UseConditions(zone)
        zone.use_conditions.load_use_conditions(zone_type)
        zone.name = name
        zone.area = area
        return parent

    @classmethod
    def click_add_new_element(self, parent, name, type, area):
        '''
        adds a new element to a zone with specified name, area and type.

        Parameters:
        ----------
        parent : wall()
            parent class of an element

        name : str
            individual name

        type : string
            type of element

        area : float
            area of the element

        Returns
        ----------

        parent : wall()
            parent class of element
        '''

        if type == "Outer Wall":
            element = OuterWall(parent)
            element.name = name
            element.area = area
        if type == "Inner Wall":
            element = InnerWall(parent)
            element.name = name
            element.area = area
        if type == "Window":
            element = Window(parent)
            element.name = name
            element.area = area
        if type == "GroundFloor":
            element = GroundFloor(parent)
            element.name = name
            element.area = area
        if type == "Ceiling":
            element = Ceiling(parent)
            element.name = name
            element.area = area
        if type == "Rooftop":
            element = Rooftop(parent)
            element.name = name
            element.area = area
        if type == "Floor":
            element = Floor(parent)
            element.name = name
            element.area = area
        return parent

    @classmethod
    def click_add_new_building(self, current_project, openId):
        """
        Lets CalcProject create a new building with the given ID.
        """
        return Building(current_project, openId)

    @classmethod
    def click_generate_type_building_button(self,
                                            parent,
                                            name,
                                            year_of_construction,
                                            number_of_floors,
                                            height_of_floors,
                                            type_of_building,
                                            net_leased_area,
                                            street,
                                            location,
                                            type_building_attributes):
        '''
        Creates a new TypeBuilding. Needs all given attributes and calls
        function in Project module.

        Parameters:
        ----------
        parent : project()
            parent class of a (type)building

        name : str
            individual name

        year_of_construction : float
            construction year of building

        number_of_floors : int
            number of floor in building

        height_of_floors : float
            height of floor in building

        type_of_building : (non)residential()
             building which can be a institute, institute4, institute8,
             office or singlefamilydwelling

        net_leased_area : float
            net leased area of the building

        street : str
            individual street name

        location : string
            individual location name

        type_building_attributes : string

        Returns
        ----------

        parent : project()
            parent class of building

        int_id : int
            internal id of building
        '''

        int_id = 0

        if type_of_building == "Office":

            building = parent.type_bldg_office(
                name=name,
                year_of_construction=year_of_construction,
                number_of_floors=number_of_floors,
                height_of_floors=height_of_floors,
                net_leased_area=net_leased_area,
                office_layout=type_building_attributes['layoutArea'],
                window_layout=type_building_attributes['layoutWindowArea'],
                construction_type=type_building_attributes['constructionType'])
            building.street_name = street
            building.city = location
            int_id = building.internal_id

        if type_of_building == "Institute 4":
            building = parent.type_bldg_institute4(
                name=name,
                year_of_construction=year_of_construction,
                number_of_floors=number_of_floors,
                height_of_floors=height_of_floors,
                net_leased_area=net_leased_area,
                office_layout=type_building_attributes['layoutArea'],
                window_layout=type_building_attributes['layoutWindowArea'],
                construction_type=type_building_attributes['constructionType'])
            building.street_name = street
            building.city = location
            int_id = building.internal_id

        if type_of_building == "Institute 8":
            building = parent.type_bldg_institute8(
                name=name,
                year_of_construction=year_of_construction,
                number_of_floors=number_of_floors,
                height_of_floors=height_of_floors,
                net_leased_area=net_leased_area,
                office_layout=type_building_attributes['layoutArea'],
                window_layout=type_building_attributes['layoutWindowArea'],
                construction_type=type_building_attributes['constructionType'])
            building.street_name = street
            building.city = location
            int_id = building.internal_id

        if type_of_building == "Institute General":
            building = parent.type_bldg_institute(
                name=name,
                year_of_construction=year_of_construction,
                number_of_floors=number_of_floors,
                height_of_floors=height_of_floors,
                net_leased_area=net_leased_area,
                office_layout=type_building_attributes['layoutArea'],
                window_layout=type_building_attributes['layoutWindowArea'],
                construction_type=type_building_attributes['constructionType'])

            building.street_name = street
            building.city = location
            int_id = building.internal_id

        if type_of_building == "SingleFamilyDwelling":
            building = parent.type_bldg_residential(
                name=name,
                year_of_construction=year_of_construction,
                number_of_floors=number_of_floors,
                height_of_floors=height_of_floors,
                net_leased_area=net_leased_area,
                residential_layout=type_building_attributes['layoutArea'],
                neighbour_buildings=type_building_attributes[
                    'neighbour_building'],
                attic=type_building_attributes['layout_attic'],
                cellar=type_building_attributes['layout_cellar'],
                dormer=type_building_attributes['dormer'],
                construction_type=type_building_attributes['constructionType'])

            building.street_name = street
            building.city = location
            int_id = building.internal_id

        return (parent, int_id)

    @classmethod
    def click_save_button(self, project, path):
        '''
        Saves a project with a given path.

        Parameters:
        ----------
        project : project()
            root class

        path : str
            individual path where the xml file will be saved
        '''

        if path.endswith("teaserXML"):
            teaser_xml.save_teaser_xml(path, project)
            print("Saved under: "+path)
        elif path.endswith("gml"):
            city_gml.save_gml(project, path)
            print("Saved under: "+path)

    @classmethod
    def click_load_button(self, path):
        '''
        Returns a project loaded from XML.

        path : str
            individual path where the xml file will be loaded

        Returns
        ----------

        loaded_prj : project()
            project class filled with information from a file
        '''

        loaded_prj = Project()
        if path.endswith(".xml"):
            loaded_prj.load_old_teaser(path)
        if path.endswith(".teaserXML"):
            loaded_prj.load_project(path)

        return loaded_prj

    @classmethod
    def get_materials_from_file(self, project):
        '''
        Get a list with material from a file.

        project : project()
            root class

        Returns
        ----------

        mat_list : list
            list with filled material from a file
        '''

        mat_list = []
        for mat in project.data.material_bind.Material:
            mat_list.append(mat)

        return mat_list

    @classmethod
    def switch_zone_type(self, zone_type, project, zone_id):
        '''
        Switch type of a selected zone, with its internal id.

        zone_type : string
            Type of a zone

        project : project()
            root class

        zone_id : int
            internal id of a zone

        Returns
        ----------

        project : project()
            current project with switched zone type of selected zone
        '''

        for building in project.buildings:
            for zone in building.thermal_zones:
                if zone.internal_id == zone_id:
                    zone.use_conditions.load_use_conditions(zone_type)
                    break
        return project

    @classmethod
    def click_export_button(self, project, building_model, zone_model, corG,
                            internal_id, path_output_folder):
<<<<<<< HEAD
        '''
        Execute an export with selected model.
        Supoorted models are Annex60 and Aixlib.

        project : project()
            root class

        building_model : string
            Model type of export (e.g. Multizone etc.)

        zone_model : string
            Zone type of export (e.g. Thermalzone etc.)

        corG : boolean
            boolean which enables or disables the corG

        internal_id : int
            internal id of (current)building. If the value is none then the
            export will executed for all buildings otherwise the export will
            executed for one building.

        path_output_folder : string
            path of the output location
        '''

        project.export_aixlib(building_model, zone_model, corG,
                              internal_id, path_output_folder)
=======
                                project.export_aixlib(building_model,
                                                      zone_model, corG,
                                                      internal_id,
                                                      path_output_folder)

    @classmethod
    def click_export_button_annex(self, project, num_of_elem, merge_win,
                                  internal_id, path_output_folder):
                                    project.calc_all_buildings(
                                                        num_of_elem, merge_win,
                                                        'Annex60')
                                    project.export_annex(
                                                        num_of_elem, merge_win,
                                                        internal_id,
                                                        path_output_folder)
>>>>>>> 71211516

    @classmethod
    def click_change_all_constr(self,
                                bldg,
                                orientation,
                                element_type,
                                tilt,
                                inner_convection,
                                inner_radiation,
                                outer_convection,
                                outer_radiation,
                                layer_set):
        '''
        Overwrites all values of selected envelope with inputs

        Parameters:
        ----------
        bldg : building()
            current building

        orientation : string
            orientation of selected envelope

        element_type : string
            shows the element type

        tilt : float
            tilt of the envelope (default: None)

        inner_convection : float
            inner convection of the envelope

        inner_radiation : flaot
            inner radiation of the envelope

        outer_convection : float
            outer convectionof the envelope

        outer_radiation : float
            outer radiation of the envelope

        layer_set : float
            area of the envelope
        '''

        for zone in bldg.thermal_zones:
            for wall in zone.outer_walls:
                if element_type == "OuterWall" or element_type == "Rooftop":
                    if wall.orientation == orientation:
                        wall.tilt = tilt
                        wall.inner_convection = inner_convection
                        wall.inner_radiation = inner_radiation
                        wall.outer_convection = outer_convection
                        wall.outer_radiation = outer_radiation
                        wall.layer = None
                        for lay_count in layer_set:
                            wall.add_layer(lay_count, lay_count.position)

                else:
                    if wall.orientation == orientation:
                        wall.tilt = tilt
                        wall.inner_convection = inner_convection
                        wall.inner_radiation = inner_radiation
                        wall.layer = None
                        for lay_count in layer_set:
                            wall.add_layer(lay_count, lay_count.position)

            for win in zone.windows:
                if element_type == "Window":
                    if win.orientation == orientation:
                        win.tilt = tilt
                        win.inner_convection = inner_convection
                        win.inner_radiation = inner_radiation
                        win.outer_convection = outer_convection
                        win.outer_radiation = outer_radiation
                        win.layer = None
                        for lay_count in layer_set:
                            win.add_layer(lay_count, lay_count.position)

    @classmethod
    def click_save_envelopes(self, bldg, orientation_old,
                             orientation_new, element_type, area):
        '''
        Saves an envelope with specified attributes.

        Parameters:
        ----------
        bldg : building()
            current building

        orientation_old : string
            old orientation of selected envelope

        orientation_new : string
            new orientation of selected envelope

        element_type : string
            type which is needed to specify the element

        area : float
            area of the envelope
        '''

        if element_type == "Window":
            # new_window_area = bldg.get_window_area(orientation_new) + area
            for zone in bldg.thermal_zones:
                for win in zone.windows:
                    if element_type == "Window":
                        if win.orientation == orientation_old:
                            win.orientation = orientation_new
            # bldg.set_window_area(new_window_area, orientation_new)
        else:
            # new_outer_wall_area = bldg.get_outer_wall_area(orientation_new)
            # + area
            for zone in bldg.thermal_zones:
                for wall in zone.outer_walls:
                    if element_type == "Outer Wall":
                        if wall.orientation == orientation_old:
                            wall.orientation = orientation_new

                    elif element_type == "Rooftop":
                        if wall.orientation == orientation_old:
                            wall.orientation = orientation_new

                    elif element_type == "Ground Floor":
                        if wall.orientation == orientation_old:
                            wall.orientation = orientation_new
            # bldg.set_outer_wall_area(new_outer_wall_area, orientation_new)

    @classmethod
    def get_u_value(self, current_element):
        '''
        Get the u value of current element

        current_element : wall()
            Current element this can be a ceiling, floor, groundfloor,
            innerwall, outerwall, rooftop or window.

        Returns
        ----------
        u_value : float
                returns the calculated u value
        '''

        u_value = float(current_element.ua_value)/current_element.area
        return u_value<|MERGE_RESOLUTION|>--- conflicted
+++ resolved
@@ -435,7 +435,6 @@
     @classmethod
     def click_export_button(self, project, building_model, zone_model, corG,
                             internal_id, path_output_folder):
-<<<<<<< HEAD
         '''
         Execute an export with selected model.
         Supoorted models are Annex60 and Aixlib.
@@ -463,11 +462,6 @@
 
         project.export_aixlib(building_model, zone_model, corG,
                               internal_id, path_output_folder)
-=======
-                                project.export_aixlib(building_model,
-                                                      zone_model, corG,
-                                                      internal_id,
-                                                      path_output_folder)
 
     @classmethod
     def click_export_button_annex(self, project, num_of_elem, merge_win,
@@ -479,7 +473,6 @@
                                                         num_of_elem, merge_win,
                                                         internal_id,
                                                         path_output_folder)
->>>>>>> 71211516
 
     @classmethod
     def click_change_all_constr(self,
