# -*- coding: utf-8 -*-
# created June 2015
# by TEASER4 Development Team

from PyQt4 import QtCore, QtGui
from PyQt4.Qt import QDialog, QStandardItemModel, QMessageBox
from PyQt4.Qt import Qt
from PyQt4.QtCore import SIGNAL
from PyQt4.QtGui import QStandardItem, QTabWidget, QPixmap, QTabBar
import teaser.Logic.Utilis as utilis
from teaser.GUI.GUIHelperClasses.PictureButton import PictureButton
from teaser.Project import Project
from teaser.Logic.Controller.Controller import Controller
from teaser.Logic.Simulation.ModelicaInfo import ModelicaInfo
from teaser.GUI.GUIHelperClasses.TrackableItem import TrackableItem
from teaser.GUI.GUIHelperClasses.ListViewZonesFiller import ListViewZonesFiller
from teaser.GUI.GUIHelperClasses.GUIInfo import GUIInfo
from matplotlib.backends.backend_qt4agg import FigureCanvasQTAgg as FigureCanvas
import matplotlib.pyplot as plt
import sys
import os
from teaser.Logic import Utilis
from numpy.distutils.pathccompiler import PathScaleCCompiler


try:
    _fromUtf8 = Qt.QString.fromUtf8
except AttributeError:
    def _fromUtf8(s):
        return s

try:
    _encoding = QtGui.QApplication.UnicodeUTF8

    def _translate(context, text, disambig):
        return QtGui.QApplication.translate(context, text, disambig, _encoding)
except AttributeError:
    def _translate(context, text, disambig):
        return QtGui.QApplication.translate(context, text, disambig)


class MainUI(QDialog):

    # Constructor defines all elements in the GUI and sets the listModels for
    # the listViews
    def __init__(self, parent=None, gui=True, dir=None, file=None):
        super(MainUI, self).__init__(parent)

        """ General layout and gui-global variables """

        # Used to display the console inside the program.
        sys.stdout = EmittingStream(textWritten=self.normalOutputWritten)
        sys.stdin = EmittingStream(textWritten=self.normalOutputWritten)
        sys.stderr = EmittingStream(textWritten=self.normalOutputWritten)
        
        self.setWindowFlags(self.windowFlags() | Qt.WindowMinMaxButtonsHint)
        self.setAttribute(QtCore.Qt.WA_DeleteOnClose)
        self.dailyHoursRange = range(0, 23)
        self.current_building = 0
        self.current_zone = 0
        self.current_element = 0
        self.current_layer = 0
        self.current_transformation = "standard"
        self.current_type_building = "Office"
        self.is_switchable = False
        self.type_building_ind_att = dict(layout_area=0.0,
                                          layout_window_area=0.0,
                                          layout_attic=0.0,
                                          layout_cellar=0.0,
                                          construction_type=0.0,
                                          neighbour_building=0.0,
                                          dormer=0.0)
        self.saved_values_for_edit = {"year": "", "height": "", "name": "",
                                      "location": "", "area": "", "number": "",
                                      "street": ""}
        self.temp_zones = {}
        self.zone_model = QStandardItemModel()
        self.outer_elements_model = QStandardItemModel()
        self.element_model = QStandardItemModel()
        self.layer_model = QStandardItemModel()
        self.element_layer_model = QStandardItemModel()
        self.project = Project()
        self.project.modelica_info = ModelicaInfo()
        self.guiinfo = GUIInfo()
        self.lVZF = ListViewZonesFiller()
        self.is_empty_building_button = False
        self.file_path = ""
        self.setObjectName(_fromUtf8("MainWindow"))
        self.resize(900, 800)
        self.setMinimumSize(QtCore.QSize(900, 800))
        self.setMaximumSize(QtCore.QSize(900, 800))
        teaserVersion = "4.1.1"
        self.setWindowTitle("TEASER Version %s" % teaserVersion)
        self.central_widget = QtGui.QWidget(self)
        self.central_widget.setObjectName(_fromUtf8("central_widget"))
        self.ribbon_widget = QtGui.QTabWidget(self.central_widget)
        self.ribbon_widget.setGeometry(QtCore.QRect(1, 1, 899, 109))
        self.side_bar_widget = QtGui.QTabWidget(self.central_widget)
        self.side_bar_widget.setGeometry(QtCore.QRect(1, 110, 210, 590))
        self.main_widget = QtGui.QTabWidget(self.central_widget)
        self.main_widget.setGeometry(QtCore.QRect(211, 110, 689, 590))
        self.standard_view_group_box = QtGui.QGroupBox(self.main_widget)
        self.standard_view_group_box.setGeometry(QtCore.QRect(0, 0, 689, 590))
        self.standard_view_group_box.setVisible(True)
        self.standard_view_group_box.setAutoFillBackground(True)
        palette = self.standard_view_group_box.palette()
        palette.setColor(self.standard_view_group_box.backgroundRole(),
                         QtGui.QColor(100, 100, 100, 20))
        self.standard_view_group_box.setPalette(palette)
        self.side_bar_group_box = QtGui.QGroupBox(self.side_bar_widget)
        self.side_bar_group_box.setGeometry(QtCore.QRect(0, 0, 210, 590))
        self.side_bar_group_box.setVisible(True)
        self.side_bar_group_box.setAutoFillBackground(True)
        palette = self.side_bar_group_box.palette()
        palette.setColor(self.side_bar_group_box.backgroundRole(),
                         QtGui.QColor(100, 100, 100, 20))
        self.side_bar_group_box.setPalette(palette)
        self.ribbon_group_box = QtGui.QGroupBox(self.ribbon_widget)
        self.ribbon_group_box.setGeometry(QtCore.QRect(0, 0, 899, 109))
        self.ribbon_group_box.setVisible(True)
        self.ribbon_group_box.setAutoFillBackground(True)
        palette = self.ribbon_group_box.palette()
        palette.setColor(self.ribbon_group_box.backgroundRole(),
                         QtGui.QColor(100, 100, 100, 20))
        self.ribbon_group_box.setPalette(palette)
        self.bottom_group_box = QtGui.QGroupBox(self)
        self.bottom_group_box.setGeometry(QtCore.QRect(0, 700, 900, 100))
        self.text_edit = QtGui.QTextEdit(self.bottom_group_box)
        self.text_edit.setGeometry(QtCore.QRect(0, 0, 900, 100))

        """ All controls in the main frame """

        self.mask_label_0 = QtGui.QLabel(self.main_widget)
        self.mask_label_0.setGeometry(QtCore.QRect(240, 100, 250, 100))
        self.mask_label_0.setVisible(False)
        self.mask_label_0.setStyleSheet("background-color:\
                                        rgba(255,255,255,255)")
        self.mask_label_5 = QtGui.QLabel(self.main_widget)
        self.mask_label_5.setGeometry(QtCore.QRect(0, 0, 900, 100))
        self.mask_label_5.setVisible(False)
        self.mask_label_5.setStyleSheet("background-color:rgba(0,0,0,80)")
        self.mask_label_6 = QtGui.QLabel(self.main_widget)
        self.mask_label_6.setGeometry(QtCore.QRect(0, 100, 240, 490))
        self.mask_label_6.setVisible(False)
        self.mask_label_6.setStyleSheet("background-color:rgba(0,0,0,80)")
        self.mask_label_7 = QtGui.QLabel(self.main_widget)
        self.mask_label_7.setGeometry(QtCore.QRect(490, 100, 410, 490))
        self.mask_label_7.setVisible(False)
        self.mask_label_7.setStyleSheet("background-color:rgba(0,0,0,80)")
        self.mask_label_8 = QtGui.QLabel(self.main_widget)
        self.mask_label_8.setGeometry(QtCore.QRect(240, 200, 250, 390))
        self.mask_label_8.setVisible(False)
        self.mask_label_8.setStyleSheet("background-color:rgba(0,0,0,80)")
        self.mask_label_9 = QtGui.QLabel(self.main_widget)
        self.mask_label_9.setGeometry(QtCore.QRect(255, 105, 220, 35))
        self.mask_label_9.setVisible(False)
        self.mask_label_9.setText("Press Save to exit edit-mode with\nchanges"
                                  "or Cancel to exit without:")
        self.mask_label_9.setStyleSheet("background-color:"
                                        "rgba(255,255,255,255)")
        f = QtGui.QFont("Arial", 11)
        self.mask_label_9.setFont(f)
        self.mask_button_1 = QtGui.QPushButton(self.main_widget)
        self.mask_button_1.setGeometry(QtCore.QRect(265, 155, 95, 30))
        self.mask_button_1.setText("Save\n(Enter)")
        self.mask_button_1.setVisible(False)
        self.mask_button_1.clicked.connect(self.edit_building_save)
        self.mask_button_2 = QtGui.QPushButton(self.main_widget)
        self.mask_button_2.setGeometry(QtCore.QRect(365, 155, 95, 30))
        self.mask_button_2.setText("Cancel\n(Escape)")
        self.mask_button_2.setVisible(False)
        self.mask_button_2.clicked.connect(self.edit_building_cancel)
        self.zones_list_label = QtGui.QLabel(self.standard_view_group_box)
        self.zones_list_label.setGeometry(QtCore.QRect(165, 5, 50, 20))
        self.zones_list_label.setText("Zones")
        self.zones_list_view = QtGui.QListView(self.standard_view_group_box)
        self.zones_list_view.setGeometry(QtCore.QRect(35, 30, 311, 558))
        self.zones_list_view.setObjectName(_fromUtf8("zones_list_view"))
        self.zones_list_view.setModel(self.zone_model)
        self.zones_list_view.setItemDelegate(self.lVZF)
        self.zones_list_view.doubleClicked.connect(self.change_zone_values_ui)
        self.zones_list_view.setEditTriggers(
            QtGui.QAbstractItemView.NoEditTriggers)
        self.envelopes_list_label = QtGui.QLabel(self.standard_view_group_box)
        self.envelopes_list_label.setGeometry(QtCore.QRect(480, 5, 50, 20))
        self.envelopes_list_label.setText("Envelopes")
        self.envelopes_list_view = QtGui.QListView(
            self.standard_view_group_box)
        self.envelopes_list_view.setGeometry(QtCore.QRect(350, 30, 311, 558))
        self.envelopes_list_view.setObjectName(
            _fromUtf8("envelopes_list_view"))
        self.envelopes_list_view.setModel(self.outer_elements_model)
        self.envelopes_list_view.setItemDelegate(self.lVZF)
        # self.envelopes_list_view.doubleClicked.connect(
        #     self.show_element_build_ui2)
        self.envelopes_list_view.doubleClicked.connect(
             self.change_envelopes_values_ui)
        self.envelopes_list_view.setEditTriggers(
            QtGui.QAbstractItemView.NoEditTriggers)

        """ All controls for creating a new thermal zone """

        self.create_new_zone_groupbox = QtGui.QGroupBox(self.main_widget)
        self.create_new_zone_groupbox.setGeometry(QtCore.QRect(0, 0, 900, 590))
        self.create_new_zone_groupbox.setVisible(False)
        self.create_new_zone_groupbox.setAutoFillBackground(True)
        palette = self.create_new_zone_groupbox.palette()
        palette.setColor(self.create_new_zone_groupbox.backgroundRole(),
                         QtGui.QColor(100, 100, 100, 20))
        self.create_new_zone_groupbox.setPalette(palette)
        self.new_zone_gen_inf_groupbox = QtGui.QGroupBox(
            self.create_new_zone_groupbox)
        self.new_zone_gen_inf_groupbox.setGeometry(
            QtCore.QRect(5, 1, 210, 584))
        self.new_zone_gen_inf_groupbox.setTitle("General Zone Information")
        self.new_zone_gen_inf_groupbox.setAutoFillBackground(True)
        palette = self.new_zone_gen_inf_groupbox.palette()
        palette.setColor(self.new_zone_gen_inf_groupbox.backgroundRole(),
                         QtGui.QColor(100, 100, 100, 20))
        self.new_zone_gen_inf_groupbox.setPalette(palette)
        self.new_zone_name_label = QtGui.QLabel(self.new_zone_gen_inf_groupbox)
        self.new_zone_name_label.setGeometry(QtCore.QRect(10, 60, 90, 25))
        self.new_zone_name_label.setText("Name:")
        self.new_zone_name_line_edit = QtGui.QLineEdit(
            self.new_zone_gen_inf_groupbox)
        self.new_zone_name_line_edit.setGeometry(QtCore.QRect(110, 60, 90, 25))
        self.new_zone_area_label = QtGui.QLabel(self.new_zone_gen_inf_groupbox)
        self.new_zone_area_label.setGeometry(QtCore.QRect(10, 95, 90, 25))
        self.new_zone_area_label.setText("Area:")
        self.new_zone_area_line_edit = QtGui.QLineEdit(
            self.new_zone_gen_inf_groupbox)
        self.new_zone_area_line_edit.setGeometry(QtCore.QRect(110, 95, 90, 25))
        self.new_zone_usage_label = QtGui.QLabel(
            self.new_zone_gen_inf_groupbox)
        self.new_zone_usage_label.setGeometry(QtCore.QRect(10, 130, 90, 25))
        self.new_zone_usage_label.setText("Usage type:")
        self.new_zone_usage_line_edit = QtGui.QLineEdit(
            self.new_zone_gen_inf_groupbox)
        self.new_zone_usage_line_edit.setGeometry(
            QtCore.QRect(110, 130, 90, 25))
        self.new_zone_save_button = QtGui.QPushButton(
            self.new_zone_gen_inf_groupbox)
        self.new_zone_save_button.setGeometry(QtCore.QRect(10, 305, 90, 25))
        self.new_zone_save_button.setText("Save")
        self.new_zone_save_button.clicked.connect(self.check_inputs_new_zone)
        self.new_zone_cancel_button = QtGui.QPushButton(
            self.new_zone_gen_inf_groupbox)
        self.new_zone_cancel_button.setGeometry(QtCore.QRect(110, 305, 90, 25))
        self.new_zone_cancel_button.setText("Cancel")
        self.new_zone_failed_label = QtGui.QLabel(
            self.new_zone_gen_inf_groupbox)
        self.new_zone_failed_label.setGeometry(QtCore.QRect(10, 340, 180, 50))
        self.new_zone_failed_label.setText(
            "Please insert values for Name, \nnet leased area and usage.")
        self.new_zone_failed_label.setVisible(False)

        """ All controls for editing a thermal zone """

        self.edit_zone_groupbox = QtGui.QGroupBox(self.main_widget)
        self.edit_zone_groupbox.setGeometry(QtCore.QRect(0, 0, 900, 590))
        self.edit_zone_groupbox.setVisible(False)
        self.edit_zone_groupbox.setAutoFillBackground(True)
        palette = self.edit_zone_groupbox.palette()
        palette.setColor(self.edit_zone_groupbox.backgroundRole(),
                         QtGui.QColor(100, 100, 100, 20))
        self.edit_zone_groupbox.setPalette(palette)
        self.edit_gen_inf_groupbox = QtGui.QGroupBox(self.edit_zone_groupbox)
        self.edit_gen_inf_groupbox.setGeometry(QtCore.QRect(5, 1, 210, 584))
        self.edit_gen_inf_groupbox.setTitle("General Zone Information")
        self.edit_gen_inf_groupbox.setVisible(False)
        self.edit_gen_inf_tab_widget = QtGui.QTabWidget(
            self.edit_gen_inf_groupbox)
        self.edit_gen_inf_tab_widget.setGeometry(QtCore.QRect(0, 20, 210, 484))
        self.edit_gen_inf_tab_widget.setTabShape(QtGui.QTabWidget.Rounded)
        self.edit_gen_inf_tab = QtGui.QWidget()
        self.edit_usage_tab = QtGui.QWidget()
        self.edit_gen_inf_tab_widget.addTab(
            self.edit_gen_inf_tab, _fromUtf8(""))
        self.edit_gen_inf_tab_widget.addTab(self.edit_usage_tab, _fromUtf8(""))
        self.edit_gen_inf_tab_widget.setTabText(
            self.edit_gen_inf_tab_widget.indexOf(
                self.edit_gen_inf_tab), QtGui.QApplication.translate(
                "MainWindow", "General Info", None))
        self.edit_gen_inf_tab_widget.setTabText(
            self.edit_gen_inf_tab_widget.indexOf(self.edit_usage_tab),
            _translate("MainWindow", "Usage", None))
        self.edit_zone_name_label = QtGui.QLabel(self.edit_gen_inf_tab)
        self.edit_zone_name_label.setGeometry(QtCore.QRect(10, 30, 90, 25))
        self.edit_zone_name_label.setText("Name:")
        self.edit_zone_name_line_edit = QtGui.QLineEdit(self.edit_gen_inf_tab)
        self.edit_zone_name_line_edit.setGeometry(
            QtCore.QRect(110, 30, 90, 25))
        self.edit_zone_area_label = QtGui.QLabel(self.edit_gen_inf_tab)
        self.edit_zone_area_label.setGeometry(QtCore.QRect(10, 65, 90, 25))
        self.edit_zone_area_label.setText("Area:")
        self.edit_zone_area_line_edit = QtGui.QLineEdit(self.edit_gen_inf_tab)
        self.edit_zone_area_line_edit.setGeometry(
            QtCore.QRect(110, 65, 90, 25))
        self.edit_zone_area_inner_wall_label = QtGui.QLabel(
            self.edit_gen_inf_tab)
        self.edit_zone_area_inner_wall_label.setGeometry(
            QtCore.QRect(10, 100, 90, 25))
        self.edit_zone_area_inner_wall_label.setText("Inner Wall Area:")
        self.edit_zone_area_inner_wall_line_edit = QtGui.QLineEdit(
            self.edit_gen_inf_tab)
        self.edit_zone_area_inner_wall_line_edit.setGeometry(
            QtCore.QRect(110, 100, 90, 25))
        self.edit_zone_area_ceiling_label = QtGui.QLabel(self.edit_gen_inf_tab)
        self.edit_zone_area_ceiling_label.setGeometry(
            QtCore.QRect(10, 135, 90, 25))
        self.edit_zone_area_ceiling_label.setText("Ceiling Area:")
        self.edit_zone_area_ceiling_line_edit = QtGui.QLineEdit(
            self.edit_gen_inf_tab)
        self.edit_zone_area_ceiling_line_edit.setGeometry(
            QtCore.QRect(110, 135, 90, 25))
        self.edit_zone_area_floor_label = QtGui.QLabel(self.edit_gen_inf_tab)
        self.edit_zone_area_floor_label.setGeometry(
            QtCore.QRect(10, 170, 90, 25))
        self.edit_zone_area_floor_label.setText("Floor Area:")
        self.edit_zone_area_floor_line_edit = QtGui.QLineEdit(
            self.edit_gen_inf_tab)
        self.edit_zone_area_floor_line_edit.setGeometry(
            QtCore.QRect(110, 170, 90, 25))
        self.edit_zone_volume_label = QtGui.QLabel(self.edit_gen_inf_tab)
        self.edit_zone_volume_label.setGeometry(QtCore.QRect(10, 205, 90, 25))
        self.edit_zone_volume_label.setText("Volume:")
        self.edit_zone_volume_line_edit = QtGui.QLineEdit(
            self.edit_gen_inf_tab)
        self.edit_zone_volume_line_edit.setGeometry(
            QtCore.QRect(110, 205, 90, 25))

        self.edit_usage_infiltration_rate_label = QtGui.QLabel(
            self.edit_usage_tab)
        self.edit_usage_infiltration_rate_label.setGeometry(
            QtCore.QRect(10, 20, 90, 25))
        self.edit_usage_infiltration_rate_label.setText("Infiltration Rate:")
        self.edit_usage_infiltration_rate_line_edit = QtGui.QLineEdit(
            self.edit_usage_tab)
        self.edit_usage_infiltration_rate_line_edit.setGeometry(
            QtCore.QRect(110, 20, 90, 25))
        self.edit_usage_cooling_time_label = QtGui.QLabel(self.edit_usage_tab)
        self.edit_usage_cooling_time_label.setGeometry(
            QtCore.QRect(5, 55, 50, 25))
        self.edit_usage_cooling_time_label.setText("Cooling:")
        self.edit_usage_cooling_time_line_edit = QtGui.QLineEdit(
            self.edit_usage_tab)
        self.edit_usage_cooling_time_line_edit.setGeometry(
            QtCore.QRect(65, 55, 40, 25))
        self.edit_usage_heating_time_label = QtGui.QLabel(self.edit_usage_tab)
        self.edit_usage_heating_time_label.setGeometry(
            QtCore.QRect(110, 55, 50, 25))
        self.edit_usage_heating_time_label.setText("Heating:")
        self.edit_usage_heating_time_line_edit = QtGui.QLineEdit(
            self.edit_usage_tab)
        self.edit_usage_heating_time_line_edit.setGeometry(
            QtCore.QRect(165, 55, 40, 25))
        self.edit_usage_set_temp_heat_label = QtGui.QLabel(self.edit_usage_tab)
        self.edit_usage_set_temp_heat_label.setGeometry(
            QtCore.QRect(5, 90, 50, 25))
        self.edit_usage_set_temp_heat_label.setText("TempHeat:")
        self.edit_usage_set_temp_heat_line_edit = QtGui.QLineEdit(
            self.edit_usage_tab)
        self.edit_usage_set_temp_heat_line_edit.setGeometry(
            QtCore.QRect(65, 90, 40, 25))
        self.edit_usage_set_temp_cool_label = QtGui.QLabel(self.edit_usage_tab)
        self.edit_usage_set_temp_cool_label.setGeometry(
            QtCore.QRect(110, 90, 50, 25))
        self.edit_usage_set_temp_cool_label.setText("TempCool:")
        self.edit_usage_set_temp_cool_line_edit = QtGui.QLineEdit(
            self.edit_usage_tab)
        self.edit_usage_set_temp_cool_line_edit.setGeometry(
            QtCore.QRect(165, 90, 40, 25))
        self.edit_usage_temp_set_back_label = QtGui.QLabel(self.edit_usage_tab)
        self.edit_usage_temp_set_back_label.setGeometry(
            QtCore.QRect(10, 125, 90, 25))
        self.edit_usage_temp_set_back_label.setText("Temp set back:")
        self.edit_usage_temp_set_back_line_edit = QtGui.QLineEdit(
            self.edit_usage_tab)
        self.edit_usage_temp_set_back_line_edit.setGeometry(
            QtCore.QRect(110, 125, 90, 25))
        self.edit_usage_min_air_exchange_label = QtGui.QLabel(
            self.edit_usage_tab)
        self.edit_usage_min_air_exchange_label.setGeometry(
            QtCore.QRect(10, 160, 90, 25))
        self.edit_usage_min_air_exchange_label.setText("Min Air Exchange:")
        self.edit_usage_min_air_exchange_line_edit = QtGui.QLineEdit(
            self.edit_usage_tab)
        self.edit_usage_min_air_exchange_line_edit.setGeometry(
            QtCore.QRect(110, 160, 90, 25))
        self.edit_usage_min_ahu_label = QtGui.QLabel(self.edit_usage_tab)
        self.edit_usage_min_ahu_label.setGeometry(QtCore.QRect(5, 195, 50, 25))
        self.edit_usage_min_ahu_label.setText("Min AHU:")
        self.edit_usage_min_ahu_line_edit = QtGui.QLineEdit(
            self.edit_usage_tab)
        self.edit_usage_min_ahu_line_edit.setGeometry(
            QtCore.QRect(65, 195, 40, 25))
        self.edit_usage_max_ahu_label = QtGui.QLabel(self.edit_usage_tab)
        self.edit_usage_max_ahu_label.setGeometry(
            QtCore.QRect(110, 195, 50, 25))
        self.edit_usage_max_ahu_label.setText("Max AHU:")
        self.edit_usage_max_ahu_line_edit = QtGui.QLineEdit(
            self.edit_usage_tab)
        self.edit_usage_max_ahu_line_edit.setGeometry(
            QtCore.QRect(165, 195, 40, 25))
        self.edit_usage_with_ahu_label = QtGui.QLabel(self.edit_usage_tab)
        self.edit_usage_with_ahu_label.setGeometry(
            QtCore.QRect(10, 230, 90, 25))
        self.edit_usage_with_ahu_label.setText("With AHU:")
        self.edit_usage_with_ahu_line_edit = QtGui.QLineEdit(
            self.edit_usage_tab)
        self.edit_usage_with_ahu_line_edit.setGeometry(
            QtCore.QRect(110, 230, 90, 25))
        self.edit_usage_rel_humidity_label = QtGui.QLabel(self.edit_usage_tab)
        self.edit_usage_rel_humidity_label.setGeometry(
            QtCore.QRect(10, 265, 90, 25))
        self.edit_usage_rel_humidity_label.setText("Rel Humidity:")
        self.edit_usage_rel_humidity_line_edit = QtGui.QLineEdit(
            self.edit_usage_tab)
        self.edit_usage_rel_humidity_line_edit.setGeometry(
            QtCore.QRect(110, 265, 90, 25))
        self.edit_usage_persons_label = QtGui.QLabel(self.edit_usage_tab)
        self.edit_usage_persons_label.setGeometry(
            QtCore.QRect(10, 300, 90, 25))
        self.edit_usage_persons_label.setText("Persons:")
        self.edit_usage_persons_line_edit = QtGui.QLineEdit(
            self.edit_usage_tab)
        self.edit_usage_persons_line_edit.setGeometry(
            QtCore.QRect(110, 300, 90, 25))
        self.edit_usage_machines_label = QtGui.QLabel(self.edit_usage_tab)
        self.edit_usage_machines_label.setGeometry(
            QtCore.QRect(10, 335, 90, 25))
        self.edit_usage_machines_label.setText("Machines:")
        self.edit_usage_machines_line_edit = QtGui.QLineEdit(
            self.edit_usage_tab)
        self.edit_usage_machines_line_edit.setGeometry(
            QtCore.QRect(110, 335, 90, 25))

        self.edit_zone_save_button = QtGui.QPushButton(
            self.edit_gen_inf_groupbox)
        self.edit_zone_save_button.setGeometry(QtCore.QRect(10, 509, 90, 25))
        self.edit_zone_save_button.setText("Save")
        self.edit_zone_save_button.clicked.connect(self.check_inputs_edit_zone)
        self.edit_zone_cancel_button = QtGui.QPushButton(
            self.edit_gen_inf_groupbox)
        self.edit_zone_cancel_button.setGeometry(
            QtCore.QRect(110, 509, 90, 25))
        self.edit_zone_cancel_button.setText("Cancel")
        self.edit_zone_failed_label = QtGui.QLabel(self.edit_gen_inf_groupbox)
        self.edit_zone_failed_label.setGeometry(QtCore.QRect(40, 524, 180, 50))
        self.edit_zone_failed_label.setText(
            "Please insert values for Name, \nnet leased area and usage.")
        self.edit_zone_failed_label.setVisible(False)
        self.edit_zone_list_label = QtGui.QLabel(self.edit_zone_groupbox)
        self.edit_zone_list_label.setGeometry(QtCore.QRect(350, 5, 50, 20))
        self.edit_zone_list_label.setText("Zones")
        self.edit_zone_list = QtGui.QListView(self.edit_zone_groupbox)
        self.edit_zone_list.setGeometry(QtCore.QRect(220, 30, 311, 558))
        self.edit_zone_list.setObjectName(_fromUtf8("zones_list_view"))
        self.edit_zone_list.setModel(self.zone_model)
        self.edit_zone_list.setItemDelegate(self.lVZF)
        self.edit_zone_list.setEditTriggers(
            QtGui.QAbstractItemView.NoEditTriggers)
        self.edit_zone_list.clicked.connect(self.switch_current_zone)
        self.edit_zone_objects_list_label = QtGui.QLabel(
            self.edit_zone_groupbox)
        self.edit_zone_objects_list_label.setGeometry(
            QtCore.QRect(671, 5, 50, 20))
        self.edit_zone_objects_list_label.setText("Elements")
        self.edit_zone_objects_list = QtGui.QListView(self.edit_zone_groupbox)
        self.edit_zone_objects_list.setGeometry(
            QtCore.QRect(541, 30, 311, 558))
        self.edit_zone_objects_list.setObjectName(
            _fromUtf8("objects_list_view"))
        self.edit_zone_objects_list.setModel(self.element_model)
        self.edit_zone_objects_list.setItemDelegate(self.lVZF)
        self.edit_zone_objects_list.setEditTriggers(
            QtGui.QAbstractItemView.NoEditTriggers)

        """ All controls to edit a layer """

        self.edit_layer_group_box = QtGui.QGroupBox(self.main_widget)
        self.edit_layer_group_box.setGeometry(QtCore.QRect(0, 0, 900, 590))
        self.edit_layer_group_box.setVisible(False)
        self.edit_layer_group_box.setAutoFillBackground(True)
        palette = self.edit_layer_group_box.palette()
        palette.setColor(self.edit_layer_group_box.backgroundRole(),
                         QtGui.QColor(100, 100, 100, 20))
        self.edit_layer_group_box.setPalette(palette)
        self.edit_current_layer_list_label = QtGui.QLabel(
            self.edit_layer_group_box)
        self.edit_current_layer_list_label.setGeometry(
            QtCore.QRect(350, 5, 50, 20))
        self.edit_current_layer_list_label.setText("Layer")

        self.edit_current_layer_list = QtGui.QListView(
            self.edit_layer_group_box)
        self.edit_current_layer_list.setGeometry(
            QtCore.QRect(220, 30, 311, 558))
        self.edit_current_layer_list.setObjectName(
            _fromUtf8("layer_list_view"))
        self.edit_current_layer_list.setModel(self.layer_model)
        self.edit_current_layer_list.setItemDelegate(self.lVZF)
        self.edit_current_layer_list.setEditTriggers(
            QtGui.QAbstractItemView.NoEditTriggers)
        self.edit_current_layer_list.clicked.connect(self.switch_current_layer)

        self.edit_layer_general_information_group_box = QtGui.QGroupBox(
            self.edit_layer_group_box)
        self.edit_layer_general_information_group_box.setGeometry(
            QtCore.QRect(5, 1, 210, 584))
        self.edit_layer_general_information_group_box.setTitle(
            "General Layer Information")
        self.edit_layer_general_information_group_box.setAutoFillBackground(
            True)
        palette = self.edit_layer_general_information_group_box.palette()
        palette.setColor(
            self.edit_layer_general_information_group_box.backgroundRole(),
            QtGui.QColor(100, 100, 100, 20))
        self.edit_layer_general_information_group_box.setPalette(palette)
        self.edit_layer_name_label = QtGui.QLabel(
            self.edit_layer_general_information_group_box)
        self.edit_layer_name_label.setGeometry(QtCore.QRect(10, 60, 90, 25))
        self.edit_layer_name_label.setText("Name:")
        self.edit_layer_name_line_edit = QtGui.QLineEdit(
            self.edit_layer_general_information_group_box)
        self.edit_layer_name_line_edit.setGeometry(
            QtCore.QRect(110, 60, 90, 25))
        self.edit_layer_thickness_label = QtGui.QLabel(
            self.edit_layer_general_information_group_box)
        self.edit_layer_thickness_label.setGeometry(
            QtCore.QRect(10, 95, 90, 25))
        self.edit_layer_thickness_label.setText("Thickness:")
        self.edit_layer_thickness_line_edit = QtGui.QLineEdit(
            self.edit_layer_general_information_group_box)
        self.edit_layer_thickness_line_edit.setGeometry(
            QtCore.QRect(110, 95, 90, 25))
        self.horizontal_line = QtGui.QFrame(
            self.edit_layer_general_information_group_box)
        self.horizontal_line.setFrameShape(QtGui.QFrame.HLine)
        self.horizontal_line.setFrameShadow(QtGui.QFrame.Sunken)
        self.horizontal_line.setGeometry(QtCore.QRect(10, 125, 180, 5))
        self.edit_layer_material_name_label = QtGui.QLabel(
            self.edit_layer_general_information_group_box)
        self.edit_layer_material_name_label.setGeometry(
            QtCore.QRect(10, 135, 90, 25))
        self.edit_layer_material_name_label.setText("Material:")
        self.edit_layer_material_name_line_edit = QtGui.QLineEdit(
            self.edit_layer_general_information_group_box)
        self.edit_layer_material_name_line_edit.setGeometry(
            QtCore.QRect(110, 135, 90, 25))
        self.edit_layer_density_label = QtGui.QLabel(
            self.edit_layer_general_information_group_box)
        self.edit_layer_density_label.setGeometry(
            QtCore.QRect(10, 170, 90, 25))
        self.edit_layer_density_label.setText("Density:")
        self.edit_layer_density_line_edit = QtGui.QLineEdit(
            self.edit_layer_general_information_group_box)
        self.edit_layer_density_line_edit.setGeometry(
            QtCore.QRect(110, 170, 90, 25))
        self.edit_layer_thermal_conduct_label = QtGui.QLabel(
            self.edit_layer_general_information_group_box)
        self.edit_layer_thermal_conduct_label.setGeometry(
            QtCore.QRect(10, 205, 90, 25))
        self.edit_layer_thermal_conduct_label.setText("Thermal Conduct:")
        self.edit_layer_thermal_conduct_line_edit = QtGui.QLineEdit(
            self.edit_layer_general_information_group_box)
        self.edit_layer_thermal_conduct_line_edit.setGeometry(
            QtCore.QRect(110, 205, 90, 25))
        self.edit_layer_heat_capacity_label = QtGui.QLabel(
            self.edit_layer_general_information_group_box)
        self.edit_layer_heat_capacity_label.setGeometry(
            QtCore.QRect(10, 240, 90, 25))
        self.edit_layer_heat_capacity_label.setText("Heat Capacity:")
        self.edit_layer_heat_capacity_line_edit = QtGui.QLineEdit(
            self.edit_layer_general_information_group_box)
        self.edit_layer_heat_capacity_line_edit.setGeometry(
            QtCore.QRect(110, 240, 90, 25))
        self.edit_layer_solar_absorp_label = QtGui.QLabel(
            self.edit_layer_general_information_group_box)
        self.edit_layer_solar_absorp_label.setGeometry(
            QtCore.QRect(10, 275, 90, 25))
        self.edit_layer_solar_absorp_label.setText("Solar Absorption:")
        self.edit_layer_solar_absorp_line_edit = QtGui.QLineEdit(
            self.edit_layer_general_information_group_box)
        self.edit_layer_solar_absorp_line_edit.setGeometry(
            QtCore.QRect(110, 275, 90, 25))
        self.edit_layer_ir_emissivity_label = QtGui.QLabel(
            self.edit_layer_general_information_group_box)
        self.edit_layer_ir_emissivity_label.setGeometry(
            QtCore.QRect(10, 310, 90, 25))
        self.edit_layer_ir_emissivity_label.setText("IR Emissivity:")
        self.edit_layer_ir_emissivity_line_edit = QtGui.QLineEdit(
            self.edit_layer_general_information_group_box)
        self.edit_layer_ir_emissivity_line_edit.setGeometry(
            QtCore.QRect(110, 310, 90, 25))
        self.edit_layer_transmittance_label = QtGui.QLabel(
            self.edit_layer_general_information_group_box)
        self.edit_layer_transmittance_label.setGeometry(
            QtCore.QRect(10, 345, 90, 25))
        self.edit_layer_transmittance_label.setText("Transmittance:")
        self.edit_layer_transmittance_line_edit = QtGui.QLineEdit(
            self.edit_layer_general_information_group_box)
        self.edit_layer_transmittance_line_edit.setGeometry(
            QtCore.QRect(110, 345, 90, 25))
        self.edit_layer_save_button = QtGui.QPushButton(
            self.edit_layer_general_information_group_box)
        self.edit_layer_save_button.setGeometry(QtCore.QRect(10, 380, 90, 25))
        self.edit_layer_save_button.setText("Save")
        self.edit_layer_save_button.clicked.connect(self.check_inputs_new_zone)
        self.edit_layer_cancel_button = QtGui.QPushButton(
            self.edit_layer_general_information_group_box)
        self.edit_layer_cancel_button.setGeometry(
            QtCore.QRect(110, 380, 90, 25))
        self.edit_layer_cancel_button.setText("Cancel")
        self.edit_layer_failed_label = QtGui.QLabel(
            self.edit_layer_general_information_group_box)
        self.edit_layer_failed_label.setGeometry(
            QtCore.QRect(10, 415, 180, 50))
        self.edit_layer_failed_label.setText(
            "Please insert values for Name, \nnet leased area and usage.")
        self.edit_layer_failed_label.setVisible(False)

        """ All controls for editing a zone element """

        self.edit_element_groupbox = QtGui.QGroupBox(self.main_widget)
        self.edit_element_groupbox.setGeometry(QtCore.QRect(0, 0, 900, 590))
        self.edit_element_groupbox.setVisible(False)
        self.edit_element_groupbox.setAutoFillBackground(True)
        palette = self.edit_element_groupbox.palette()
        palette.setColor(self.edit_element_groupbox.backgroundRole(),
                         QtGui.QColor(100, 100, 100, 20))
        self.edit_element_groupbox.setPalette(palette)
        self.edit_element_gen_inf_groupbox = QtGui.QGroupBox(
            self.edit_element_groupbox)
        self.edit_element_gen_inf_groupbox.setGeometry(
            QtCore.QRect(5, 1, 210, 584))
        self.edit_element_gen_inf_groupbox.setTitle(
            "General Element Information")
        self.edit_element_gen_inf_groupbox.setVisible(False)
        self.edit_element_gen_inf_groupbox.setAutoFillBackground(True)
        palette = self.edit_element_gen_inf_groupbox.palette()
        palette.setColor(self.edit_element_gen_inf_groupbox.backgroundRole(),
                         QtGui.QColor(100, 100, 100, 20))
        self.edit_element_gen_inf_groupbox.setPalette(palette)
        self.edit_element_name_label = QtGui.QLabel(
            self.edit_element_gen_inf_groupbox)
        self.edit_element_name_label.setGeometry(QtCore.QRect(10, 60, 90, 25))
        self.edit_element_name_label.setText("Name:")
        self.edit_element_name_line_edit = QtGui.QLineEdit(
            self.edit_element_gen_inf_groupbox)
        self.edit_element_name_line_edit.setGeometry(
            QtCore.QRect(110, 60, 90, 25))
        self.edit_element_type_label = QtGui.QLabel(
            self.edit_element_gen_inf_groupbox)
        self.edit_element_type_label.setGeometry(QtCore.QRect(10, 95, 90, 25))
        self.edit_element_type_label.setText("Construction Type:")
        self.edit_element_type_line_edit = QtGui.QLineEdit(
            self.edit_element_gen_inf_groupbox)
        self.edit_element_type_line_edit.setGeometry(
            QtCore.QRect(110, 95, 90, 25))
        self.edit_element_area_label = QtGui.QLabel(
            self.edit_element_gen_inf_groupbox)
        self.edit_element_area_label.setGeometry(QtCore.QRect(10, 130, 90, 25))
        self.edit_element_area_label.setText("Area:")
        self.edit_element_area_line_edit = QtGui.QLineEdit(
            self.edit_element_gen_inf_groupbox)
        self.edit_element_area_line_edit.setGeometry(
            QtCore.QRect(110, 130, 90, 25))
        self.edit_element_save_button = QtGui.QPushButton(
            self.edit_element_gen_inf_groupbox)
        self.edit_element_save_button.setGeometry(
            QtCore.QRect(10, 305, 90, 25))
        self.edit_element_save_button.setText("Save")
        self.edit_element_save_button.clicked.connect(
            self.check_inputs_edit_element)
        self.edit_element_cancel_button = QtGui.QPushButton(
            self.edit_element_gen_inf_groupbox)
        self.edit_element_cancel_button.setGeometry(
            QtCore.QRect(110, 305, 90, 25))
        self.edit_element_cancel_button.setText("Cancel")
        self.edit_element_failed_label = QtGui.QLabel(
            self.edit_element_gen_inf_groupbox)
        self.edit_element_failed_label.setGeometry(
            QtCore.QRect(10, 340, 180, 50))
        self.edit_element_failed_label.setText(
            "Please insert a value for Name.")
        self.edit_element_failed_label.setVisible(False)
        self.edit_element_list_label = QtGui.QLabel(self.edit_element_groupbox)
        self.edit_element_list_label.setGeometry(QtCore.QRect(350, 5, 50, 20))
        self.edit_element_list_label.setText("Elements")
        self.edit_element_list = QtGui.QListView(self.edit_element_groupbox)
        self.edit_element_list.setGeometry(QtCore.QRect(220, 30, 311, 558))
        self.edit_element_list.setObjectName(_fromUtf8("zones_list_view"))
        self.edit_element_list.setModel(self.element_model)
        self.edit_element_list.setItemDelegate(self.lVZF)
        self.edit_element_list.setEditTriggers(
            QtGui.QAbstractItemView.NoEditTriggers)
        self.edit_element_list.clicked.connect(self.switch_current_element)
        self.edit_layer_list_label = QtGui.QLabel(self.edit_element_groupbox)
        self.edit_layer_list_label.setGeometry(QtCore.QRect(671, 5, 50, 20))
        self.edit_layer_list_label.setText("Layer")
        self.edit_layer_list = QtGui.QListView(self.edit_element_groupbox)
        self.edit_layer_list.setGeometry(QtCore.QRect(541, 30, 311, 558))
        self.edit_layer_list.setObjectName(_fromUtf8("objects_list_view"))
        self.edit_layer_list.setModel(self.layer_model)
        self.edit_layer_list.setItemDelegate(self.lVZF)
        self.edit_layer_list.setEditTriggers(
            QtGui.QAbstractItemView.NoEditTriggers)

        """ All controls in the sidebar """

        self.mask_label_1 = QtGui.QLabel(self.side_bar_group_box)
        self.mask_label_1.setGeometry(QtCore.QRect(0, 0, 210, 55))
        self.mask_label_1.setVisible(False)
        self.mask_label_1.setStyleSheet("background-color:rgba(0,0,0,80)")
        self.mask_label_2 = QtGui.QLabel(self.side_bar_group_box)
        self.mask_label_2.setGeometry(QtCore.QRect(200, 55, 10, 245))
        self.mask_label_2.setVisible(False)
        self.mask_label_2.setStyleSheet("background-color:rgba(0,0,0,80)")
        self.mask_label_3 = QtGui.QLabel(self.side_bar_group_box)
        self.mask_label_3.setGeometry(QtCore.QRect(0, 300, 210, 290))
        self.mask_label_3.setVisible(False)
        self.mask_label_3.setStyleSheet("background-color:rgba(0,0,0,80)")
        self.image_1 = QtGui.QPixmap()
        self.image_1.load(utilis.get_full_path("GUI\\GUIImages\\Bild1.png"))
        self.pix_label_1 = QtGui.QLabel(self.side_bar_group_box)
        self.pix_label_1.setPixmap(self.image_1)
        self.pix_label_1.setGeometry(QtCore.QRect(5, 500, 210, 137))
        self.pix_label_1.setObjectName(_fromUtf8("label"))
        self.side_bar_building_label = QtGui.QLabel(self.side_bar_group_box)
        self.side_bar_building_label.setGeometry(QtCore.QRect(5, 25, 60, 30))
        self.side_bar_building_label.setText("Building")
        self.buildings_combo_box_model = QStandardItemModel()
        self.buildings_combo_box_model.removeColumn(0)
        self.buildings_combo_box_model.insertColumn(0)
        self.buildings_combo_box_model.insertColumn(1)
        self.side_bar_buildings_combo_box = QtGui.QComboBox(
            self.side_bar_group_box)
        self.side_bar_buildings_combo_box.setGeometry(
            QtCore.QRect(75, 25, 120, 30))
        self.side_bar_buildings_combo_box.setModel(
            self.buildings_combo_box_model)
        self.side_bar_buildings_combo_box.setModelColumn(0)
        self.connect(self.side_bar_buildings_combo_box, QtCore.SIGNAL(
            "currentIndexChanged(int)"), self.switchBuilding)
        self.side_bar_id_label = QtGui.QLabel(self.side_bar_group_box)
        self.side_bar_id_label.setGeometry(QtCore.QRect(5, 60, 90, 25))
        self.side_bar_id_label.setText("Name:")
        self.side_bar_id_line_edit = QtGui.QLineEdit(self.side_bar_group_box)
        self.side_bar_id_line_edit.setGeometry(QtCore.QRect(105, 60, 90, 25))
        self.side_bar_id_line_edit.setReadOnly(True)
        self.side_bar_street_label = QtGui.QLabel(self.side_bar_group_box)
        self.side_bar_street_label.setGeometry(QtCore.QRect(5, 95, 90, 25))
        self.side_bar_street_label.setText("Street/Nr.:")
        self.side_bar_street_line_edit = QtGui.QLineEdit(
            self.side_bar_group_box)
        self.side_bar_street_line_edit.setGeometry(
            QtCore.QRect(105, 95, 90, 25))
        self.side_bar_street_line_edit.setReadOnly(True)
        self.side_bar_location_label = QtGui.QLabel(self.side_bar_group_box)
        self.side_bar_location_label.setGeometry(QtCore.QRect(5, 130, 90, 25))
        self.side_bar_location_label.setText("ZIP/City:")
        self.side_bar_location_line_edit = QtGui.QLineEdit(
            self.side_bar_group_box)
        self.side_bar_location_line_edit.setGeometry(
            QtCore.QRect(105, 130, 90, 25))
        self.side_bar_location_line_edit.setReadOnly(True)
        self.side_bar_construction_year_label = QtGui.QLabel(
            self.side_bar_group_box)
        self.side_bar_construction_year_label.setGeometry(
            QtCore.QRect(5, 165, 90, 25))
        self.side_bar_construction_year_label.setText("Construction Year:")
        self.side_bar_construction_year_line_edit = QtGui.QLineEdit(
            self.side_bar_group_box)
        self.side_bar_construction_year_line_edit.setGeometry(
            QtCore.QRect(105, 165, 90, 25))
        self.side_bar_construction_year_line_edit.setReadOnly(True)
        self.side_bar_number_of_floors_label = QtGui.QLabel(
            self.side_bar_group_box)
        self.side_bar_number_of_floors_label.setGeometry(
            QtCore.QRect(5, 200, 90, 25))
        self.side_bar_number_of_floors_label.setText("Number of Floors:")
        self.side_bar_number_of_floors_line_edit = QtGui.QLineEdit(
            self.side_bar_group_box)
        self.side_bar_number_of_floors_line_edit.setGeometry(
            QtCore.QRect(105, 200, 90, 25))
        self.side_bar_number_of_floors_line_edit.setReadOnly(True)
        self.side_bar_height_of_floors_label = QtGui.QLabel(
            self.side_bar_group_box)
        self.side_bar_height_of_floors_label.setGeometry(
            QtCore.QRect(5, 235, 90, 25))
        self.side_bar_height_of_floors_label.setText("Height of Floors:")
        self.side_bar_height_of_floors_line_edit = QtGui.QLineEdit(
            self.side_bar_group_box)
        self.side_bar_height_of_floors_line_edit.setGeometry(
            QtCore.QRect(105, 235, 90, 25))
        self.side_bar_height_of_floors_line_edit.setReadOnly(True)
        self.side_bar_net_leased_area_label = QtGui.QLabel(
            self.side_bar_group_box)
        self.side_bar_net_leased_area_label.setGeometry(
            QtCore.QRect(5, 270, 90, 25))
        self.side_bar_net_leased_area_label.setText("Net leased Area:")
        self.side_bar_net_leased_area_line_edit = QtGui.QLineEdit(
            self.side_bar_group_box)
        self.side_bar_net_leased_area_line_edit.setGeometry(
            QtCore.QRect(105, 270, 90, 25))
        self.side_bar_net_leased_area_line_edit.setReadOnly(True)

        """ All controls in the ribbon """

        self.mask_label_4 = QtGui.QLabel(self.ribbon_group_box)
        self.mask_label_4.setGeometry(QtCore.QRect(0, 0, 899, 109))
        self.mask_label_4.setVisible(False)
        self.mask_label_4.setStyleSheet("background-color:rgba(0,0,0,80)")
        self.new_type_building_button = PictureButton(QtGui.QPixmap(
            utilis.get_full_path("GUI\\GUIImages\\Haus1.png")),
            self.ribbon_widget)
        self.new_type_building_button.setGeometry(QtCore.QRect(10, 5, 70, 70))
        self.new_type_building_button.clicked.connect(
            self.generate_type_building_ui)
        self.new_type_building_button.setToolTip(
            "Click to create a new typebuilding.")
        self.new_type_building_label = QtGui.QLabel(self.ribbon_group_box)
        self.new_type_building_label.setGeometry(QtCore.QRect(10, 80, 70, 25))
        self.new_type_building_label.setText("C" + "reate Type- \nBuilding")
        self.new_empty_building_button = PictureButton(QtGui.QPixmap(
            utilis.get_full_path("GUI\\GUIImages\\NewEmptyBuilding.png")),
            self.ribbon_widget)
        self.new_empty_building_button.setGeometry(QtCore.QRect(95, 5, 70, 70))
        self.new_empty_building_button.clicked.connect(
            self.create_new_building_ui)
        self.new_empty_building_button.setToolTip(
            "Creates a new building without any zones or values.")
        self.new_empty_building_label = QtGui.QLabel(self.ribbon_group_box)
        self.new_empty_building_label.setGeometry(QtCore.QRect(95, 80, 70, 25))
        self.new_empty_building_label.setText("Create Emp- \nty Building")
        self.add_zone_button = PictureButton(QtGui.QPixmap(
            utilis.get_full_path("GUI\\GUIImages\\AddZone.png")),
            self.ribbon_widget)
        self.add_zone_button.setGeometry(QtCore.QRect(180, 5, 70, 70))
        self.add_zone_button.clicked.connect(self.add_thermal_zone)
        self.add_zone_button.setToolTip(
            "Click to create a new thermal zone for the currently displayed"
            "building.")
        self.add_zone_label = QtGui.QLabel(self.ribbon_group_box)
        self.add_zone_label.setGeometry(QtCore.QRect(180, 80, 70, 25))
        self.add_zone_label.setText("Create New \n Zone")
        self.delete_zone_button = PictureButton(QtGui.QPixmap(
            utilis.get_full_path("GUI\\GUIImages\\DeleteZone.png")),
            self.ribbon_widget)
        self.delete_zone_button.setGeometry(QtCore.QRect(265, 5, 70, 70))
        self.delete_zone_button.clicked.connect(self.delete_thermal_zone)
        self.delete_zone_button.setToolTip(
            "Deletes the currently selected zone from this building.")
        self.delete_label = QtGui.QLabel(self.ribbon_group_box)
        self.delete_label.setGeometry(QtCore.QRect(265, 80, 70, 25))
        self.delete_label.setText("Delete Cur- \nrent Zone")
        self.edit_building_button = PictureButton(QtGui.QPixmap(
            utilis.get_full_path("GUI\\GUIImages\\EditBuilding.png")),
            self.ribbon_widget)
        self.edit_building_button.setGeometry(QtCore.QRect(350, 5, 70, 70))
        self.edit_building_button.clicked.connect(self.edit_building)
        self.edit_building_button.setToolTip(
            "Switches to edit-mode. Allows modification of general"
            "building values.")
        self.edit_label = QtGui.QLabel(self.ribbon_group_box)
        self.edit_label.setGeometry(QtCore.QRect(350, 80, 70, 25))
        self.edit_label.setText("Edit\nBuilding")
        self.load_button = PictureButton(QtGui.QPixmap(
            utilis.get_full_path("GUI\\GUIImages\\Load.png")),
            self.ribbon_widget)
        self.load_button.setGeometry(QtCore.QRect(435, 5, 70, 70))
        self.load_button.clicked.connect(self.load_building_button)
        self.load_button.setToolTip("Loads a building from a .xml file.")
        self.load_label = QtGui.QLabel(self.ribbon_group_box)
        self.load_label.setGeometry(QtCore.QRect(435, 80, 70, 25))
        self.load_label.setText("Load\nBuilding")
        self.new_project_button = PictureButton(QtGui.QPixmap(
            utilis.get_full_path("GUI\\GUIImages\\Project_manager.png")),
            self.ribbon_widget)
        self.new_project_button.setGeometry(QtCore.QRect(520, 5, 70, 70))
        self.new_project_button.clicked.connect(self.create_new_project_ui)
        self.new_project_button.setToolTip("Creates a new Project.")
        self.new_project_label = QtGui.QLabel(self.ribbon_group_box)
        self.new_project_label.setGeometry(QtCore.QRect(520, 80, 70, 25))
        self.new_project_label.setText("Create empty\nProject")
        self.open_simulation_button = PictureButton(QtGui.QPixmap(
            utilis.get_full_path("GUI\\GUIImages\\Keyschedule_rc4.png")),
            self.ribbon_widget)
        self.open_simulation_button.setGeometry(QtCore.QRect(605, 5, 70, 70))
        self.open_simulation_button.clicked.connect(
            self.show_simulation_window)
        self.open_simulation_button.setToolTip("Opens the Simulation Tab.")
        self.open_simulation_label = QtGui.QLabel(self.ribbon_group_box)
        self.open_simulation_label.setGeometry(QtCore.QRect(605, 80, 70, 25))
        self.open_simulation_label.setText("Open Simu-\n lation Tab")
        self.open_export_button = PictureButton(QtGui.QPixmap(
            utilis.get_full_path("GUI\\GUIImages\\Keyschedule_rc4.png")),
            self.ribbon_widget)
        self.open_export_button.setGeometry(QtCore.QRect(685, 5, 70, 70))
        self.open_export_button.clicked.connect(
            self.show_export_window)
        self.open_export_button.setToolTip("Opens the Export Tab.")
        self.open_export_label = QtGui.QLabel(self.ribbon_group_box)
        self.open_export_label.setGeometry(QtCore.QRect(685, 80, 70, 25))
        self.open_export_label.setText("Open Ex-\n port Tab")
        self.save_project_button = PictureButton(QtGui.QPixmap(
            utilis.get_full_path("GUI\\GUIImages\\Keyschedule_rc4.png")),
            self.ribbon_widget)
        self.save_project_button.setGeometry(QtCore.QRect(765, 5, 70, 70))
        self.save_project_button.clicked.connect(
            self.click_save_current_project)
        self.save_project_button.setToolTip("Saves the current project.")
        self.save_project_label = QtGui.QLabel(self.ribbon_group_box)
        self.save_project_label.setGeometry(QtCore.QRect(765, 80, 70, 25))
        self.save_project_label.setText("Save Pro-\n ject Tab")

        self.side_animation = QtCore.QPropertyAnimation(
            self.side_bar_widget, "geometry")
        self.main_animation = QtCore.QPropertyAnimation(
            self.main_widget, "geometry")

    def __del__(self):
        sys.stdout = sys.__stdout__

    def normalOutputWritten(self, text):
        ''''Append text to the QTextEdit. Part of the
        package to display the console in the project.
        
        '''
        cursor = self.text_edit.textCursor()
        cursor.movePosition(QtGui.QTextCursor.End)
        cursor.insertText(text)
        self.text_edit.setTextCursor(cursor)
        self.text_edit.ensureCursorVisible()

    def save_changed_layer_values(self):
        ''''Replaces the previous values of the current layer with the inputs
           from the text fields.


        '''
        # TODO: Fehler beim User-Input abfangen
        
        for zone in self.current_building.thermal_zones:
            if zone.internal_id == self.current_zone.internal_id:
                for element in zone.inner_walls:
                    if element.internal_id == self.current_element.internal_id:
                        for layer in element.layer:
                            if layer.internal_id == self.current_layer.\
                                    internal_id:
                                layer.thickness = self.thickness_textbox.text()
                                layer.material.name = \
                                    self.material_combobox.currentText()
                                layer.material.density = \
                                    self.material_density_textbox.text()
                                layer.material.thermal_conduc = \
                                    self.material_thermal_conduc_textbox.text()
                                layer.material.heat_capac = \
                                    self.material_heat_capac_textbox.text()
                                layer.material.solar_absorp = \
                                    self.material_solar_absorp_textbox.text()
                                layer.material.ir_emissivity = \
                                    self.material_ir_emissivity_textbox.text()
                                layer.material.transmittance = \
                                    self.material_transmittance_textbox.text()
                                break
                for element in zone.outer_walls:
                    if element.internal_id == self.current_element.internal_id:
                        for layer in element.layer:
                            if layer.internal_id == self.current_layer.\
                                    internal_id:
                                layer.thickness = self.thickness_textbox.text()
                                layer.material.name = \
                                    self.material_combobox.currentText()
                                layer.material.density = \
                                    self.material_density_textbox.text()
                                layer.material.thermal_conduc = \
                                    self.material_thermal_conduc_textbox.text()
                                layer.material.heat_capac = \
                                    self.material_heat_capac_textbox.text()
                                layer.material.solar_absorp = \
                                    self.material_solar_absorp_textbox.text()
                                layer.material.ir_emissivity = \
                                    self.material_ir_emissivity_textbox.text()
                                layer.material.transmittance = \
                                    self.material_transmittance_textbox.text()
                                break
                for element in zone.windows:
                    if element.internal_id == self.current_element.internal_id:
                        for layer in element.layer:
                            if layer.internal_id == self.current_layer.\
                                    internal_id:
                                layer.thickness = self.thickness_textbox.text()
                                layer.material.name = \
                                    self.material_combobox.currentText()
                                layer.material.density = \
                                    self.material_density_textbox.text()
                                layer.material.thermal_conduc = \
                                    self.material_thermal_conduc_textbox.text()
                                layer.material.heat_capac = \
                                    self.material_heat_capac_textbox.text()
                                layer.material.solar_absorp = \
                                    self.material_solar_absorp_textbox.text()
                                layer.material.ir_emissivity = \
                                    self.material_ir_emissivity_textbox.text()
                                layer.material.transmittance = \
                                    self.material_transmittance_textbox.text()
                                break

    def save_changed_simulation_values(self):
        '''Replaces the previous values of the current project with the inputs
           from the text fields in the simulation window.
           
        '''
        # TODO: Fehler beim User-Input abfangen
        
        self.project.name = self.project_name_lineedit.text()
        self.project.modelica_info.runtime_simulation =\
            self.simulation_runtime_lineedit.text()
        self.project.modelica_info.interval_output =\
            self.simulation_interval_output_lineedit.text()
        self.project.modelica_info.current_solver =\
            self.simulation_solver_combobox.currentText()
        if self.simulation_equidistant_output_checkbox.isChecked():
            self.project.modelica_info.equidistant_output = True
        else:
            self.project.modelica_info.equidistant_output = False

    def save_changed_element_values(self):
        '''Replaces the previous values of the current element with the inputs
           from the text fields.
        
        '''
        # TODO: Fehler beim User-Input abfangen
        
        for zone in self.current_building.thermal_zones:
            if zone.internal_id == self.current_zone.internal_id:
                for element in zone.inner_walls:
                    if element.internal_id == self.current_element.internal_id:
                        index = zone.inner_walls.index(element)
                        zone.inner_walls[index].name = \
                            self.element_name_textbox.text()
                        zone.inner_walls[index].construction_type = \
                            self.element_construction_type_combobox.\
                            currentText()
                        zone.inner_walls[index].orientation = \
                            self.guiinfo.orientations_strings \
                            [self.element_orientation_combobox.currentText()]
                        zone.inner_walls[index].area = \
                           self.element_area_textbox.text()
                        zone.inner_walls[index].year_of_construction = \
                            self.element_year_of_construction_textbox.text()
                        zone.inner_walls[index].year_of_retrofit = \
                            self.element_year_of_retrofit_textbox.text()
                        zone.inner_walls[index].tilt = \
                            self.element_tilt_textbox.text()
                        zone.inner_walls[index].inner_convection = \
                            self.element_inner_convection_textbox.text()
                        zone.inner_walls[index].inner_radiation = \
                           self.element_inner_radiation_textbox.text()
                        zone.inner_walls[index].ua_value = \
                           self.element_uvalue_textbox.text()
                for element in zone.outer_walls:
                    if element.internal_id == self.current_element.internal_id:
                        index = zone.outer_walls.index(element)
                        zone.outer_walls[index].name = \
                            self.element_name_textbox.text()
                        zone.outer_walls[index].construction_type = \
                            self.element_construction_type_combobox.\
                            currentText()
                        zone.outer_walls[index].orientation = \
                            self.guiinfo.orientations_strings\
                            [self.element_orientation_combobox.currentText()]
                        zone.outer_walls[index].area = \
                            self.element_area_textbox.text()
                        zone.outer_walls[index].year_of_construction = \
                            self.element_year_of_construction_textbox.text()
                        zone.outer_walls[index].year_of_retrofit = \
                            self.element_year_of_retrofit_textbox.text()
                        zone.outer_walls[index].tilt = \
                            self.element_tilt_textbox.text()
                        zone.outer_walls[index].inner_convection = \
                            self.element_inner_convection_textbox.text()
                        zone.outer_walls[index].inner_radiation = \
                            self.element_inner_radiation_textbox.text()
                        zone.outer_walls[index].ua_value = \
                            self.element_uvalue_textbox.text()
                        break
                for element in zone.windows:
                    if element.internal_id == self.current_element.internal_id:
                        index = zone.windows.index(element)
                        zone.windows[index].name = \
                            self.element_name_textbox.text()
                        zone.windows[index].construction_type = \
                            self.element_construction_type_combobox.\
                            currentText()
                        zone.windows[index].orientation = \
                            self.guiinfo.orientations_strings\
                            [self.element_orientation_combobox.currentText()]
                        zone.windows[index].area = \
                            self.element_area_textbox.text()
                        zone.windows[index].year_of_construction = \
                            self.element_year_of_construction_textbox.text()
                        zone.windows[index].year_of_retrofit = \
                            self.element_year_of_retrofit_textbox.text()
                        zone.windows[index].tilt = \
                            self.element_tilt_textbox.text()
                        zone.windows[index].inner_convection = \
                            self.element_inner_convection_textbox.text()
                        zone.windows[index].inner_radiation = \
                            self.element_inner_radiation_textbox.text()
                        zone.windows[index].ua_value = \
                            self.element_uvalue_textbox.text()
                        break

    def switch_type_building(self):
        '''After changing the index of the combobox this function replaces
        the controls to fit the current type building.
        
        '''
        
        cIndex = self.window_construct_building_combo_box.currentText()
        self.current_type_building = str(cIndex)
        self.construct_type_building_button.setText(
            u"Generate " + self.current_type_building + " Building ...")
        if self.current_type_building == "Residential":
            self.group_box_type_building_right_office.setVisible(False)
            self.group_box_type_building_right_residential.setVisible(True)
            self.group_box_office_architecture.setVisible(False)
            self.group_box_residential_architecture.setVisible(True)
            self.construct_type_building_button.clicked.disconnect()
            self.connect(self.construct_type_building_button, SIGNAL(
            "clicked()"), self.check_inputs_typebuilding_residential)
            self.connect(self.construct_type_building_button, SIGNAL(
                "clicked()"), self.popup_window_type_building,
                    QtCore.SLOT("close()"))
        elif self.current_type_building == "Office" or self.current_type_building ==\
            "Institute 4" or self.current_type_building == "Institute 8" or\
                self.current_type_building == "Institute General":
            self.group_box_type_building_right_office.setVisible(True)
            self.group_box_type_building_right_residential.setVisible(False)
            self.group_box_office_architecture.setVisible(True)
            self.group_box_residential_architecture.setVisible(False)
            if self.current_type_building == "Office":
                self.construct_type_building_button.clicked.disconnect()
                self.connect(self.construct_type_building_button, SIGNAL(
                    "clicked()"), self.check_inputs_typebuilding_office)
                self.connect(self.construct_type_building_button, SIGNAL(
                    "clicked()"), self.popup_window_type_building,
                        QtCore.SLOT("close()"))
            if self.current_type_building == "Institute 4":
                self.construct_type_building_button.clicked.disconnect()
                self.connect(self.construct_type_building_button, SIGNAL(
                    "clicked()"), self.check_inputs_typebuilding_institute_4)
                self.connect(self.construct_type_building_button, SIGNAL(
                "clicked()"), self.popup_window_type_building,
                    QtCore.SLOT("close()"))
            if self.current_type_building == "Institute 8":
                self.construct_type_building_button.clicked.disconnect()
                self.connect(self.construct_type_building_button, SIGNAL(
                    "clicked()"), self.check_inputs_typebuilding_institute_8)
                self.connect(self.construct_type_building_button, SIGNAL(
                "clicked()"), self.popup_window_type_building,
                    QtCore.SLOT("close()"))
            if self.current_type_building == "Institute General":
                self.construct_type_building_button.clicked.disconnect()
                self.connect(self.construct_type_building_button, SIGNAL(
                    "clicked()"), self.check_inputs_typebuilding_institute_general)
                self.connect(self.construct_type_building_button, SIGNAL(
                "clicked()"), self.popup_window_type_building,
                    QtCore.SLOT("close()"))

    def check_inputs_new_zone(self):
        '''Checks if the inputs from the new_zone window fulfill the specified
        criteria of not being empty.
        '''
        # TODO: Fehler beim User-Input abfangen
        if self.generate_zone_name_line_edit.text() == "":
            QtGui.QMessageBox.warning(self,
                                      u"Can't add Zone!",
                                      u"You need to fill out the Name field.")
        if self.generate_zone_area_line_edit.text() == "":
            QtGui.QMessageBox.warning(self,
                                      u"Can't add Zone!",
                                      u"You need to fill out the Area field.")
        if self.generate_zone_usage_combobox.currentText() == "":
            QtGui.QMessageBox.warning(self,
                                      u"Can't add Zone!",
                                      u"You need to fill out the Usage field.")
        if self.generate_zone_name_line_edit.text() != \
            "" and self.generate_zone_area_line_edit.text() != ""\
                and self.generate_zone_usage_combobox.currentText() != "":

            Controller.click_add_zone_button(
                self.current_building, self.generate_zone_name_line_edit.text(),
                self.generate_zone_area_line_edit.text(),
                self.generate_zone_usage_combobox.currentText())
            self.display_current_building()

    def check_inputs_edit_element(self):
        '''Checks conditions for inputs from the element edit window.
        '''
        # TODO: Fehler beim User-Input abfangen
        self.current_element.name = self.edit_element_name_line_edit.text()
        self.current_element.area = float(
            self.edit_element_area_line_edit.text())
        self.display_current_element()

    def check_inputs_edit_zone(self):
        ''' Checks if all necessary values to edit a given zone are still
        not empty '''
        # TODO: Fehler beim User-Input abfangen
        if self.edit_zone_area_line_edit.text() == "":
            self.edit_zone_failed_label.setVisible(True)
            self.edit_zone_area_label = self.set_text_color(
                self.edit_zone_area_label, "red")
            self.edit_zone_failed_label = self.set_text_color(
                self.edit_zone_failed_label, "red")
            self.edit_gen_inf_tab_widget.setCurrentIndex(0)
        else:
            self.edit_zone_area_label = self.set_text_color(
                self.edit_zone_area_label, "black")
        if self.new_zone_name_line_edit.text() == "":
            self.edit_zone_failed_label.setVisible(True)
            self.edit_zone_name_label = self.set_text_color(
                self.edit_zone_name_label, "red")
            self.edit_zone_failed_label = self.set_text_color(
                self.edit_zone_failed_label, "red")
            self.edit_gen_inf_tab_widget.setCurrentIndex(0)
        else:
            self.edit_zone_name_label = self.set_text_color(
                self.edit_zone_name_label, "black")
        if self.edit_zone_volume_line_edit.text() == "":
            self.edit_zone_failed_label.setVisible(True)
            self.edit_zone_volume_label = self.set_text_color(
                self.edit_zone_volume_label, "red")
            self.edit_zone_failed_label = self.set_text_color(
                self.edit_zone_failed_label, "red")
            self.edit_gen_inf_tab_widget.setCurrentIndex(0)
        else:
            self.edit_zone_volume_label = self.set_text_color(
                self.edit_zone_volume_label, "black")
        if self.edit_zone_area_line_edit.text() != ""\
            and self.edit_zone_name_line_edit.text() != ""\
                and self.edit_zone_volume_line_edit.text() != "":

                self.current_zone.area = self.edit_zone_area_line_edit.text()
                self.current_zone.name = self.edit_zone_name_line_edit.text()
                self.current_zone.volume = \
                    self.edit_zone_volume_line_edit.text()
                self.display_current_building()

    def check_inputs_typebuilding_office(self):
        ''' Checks if all necessary values to create a type building are
        not empty/floats '''
        # übergibst, weil du keine methoden mit parameter zu buttons connecten kannst,        # allerdings sollts mit sowas wie self.type_building_type klappen
        self.fill_typebuilding_attributes()
        self.project, int_id = Controller.click_generate_type_building_button(
            self.project,
            self.window_construct_building_name_line_edit.text(),
            self.window_construct_building_year_line_edit.text(),
            self.window_construct_building_number_of_floors_line_edit.text(),
            self.window_construct_building_height_of_floors_line_edit.text(),
            "Office",
            self.window_construct_building_area_line_edit.text(),
            self.window_construct_building_street_line_edit.text(),
            self.window_construct_building_location_line_edit.text(),
            self.type_building_ind_att)
        for building in self.project.list_of_buildings:
            if building.internal_id == int_id:
                self.current_building = building
        self.display_current_building()
        
    def check_inputs_typebuilding_institute_4(self):
        ''' Checks if all necessary values to create a type building are
        not empty/floats '''

        # TODO: Fehler beim User-Input abfangen
        self.fill_typebuilding_attributes()
        self.project, int_id = Controller.click_generate_type_building_button(
            self.project,
            self.window_construct_building_name_line_edit.text(),
            self.window_construct_building_year_line_edit.text(),
            self.window_construct_building_number_of_floors_line_edit.text(),
            self.window_construct_building_height_of_floors_line_edit.text(),
            "Residential 4",
            self.window_construct_building_area_line_edit.text(),
            self.window_construct_building_street_line_edit.text(),
            self.window_construct_building_location_line_edit.text(),
            self.type_building_ind_att)
        for building in self.project.list_of_buildings:
            if building.internal_id == int_id:
                self.current_building = building
        self.display_current_building()
        
    def check_inputs_typebuilding_institute_8(self):
        ''' Checks if all necessary values to create a type building are
        not empty/floats '''

        # TODO: Fehler beim User-Input abfangen
        self.fill_typebuilding_attributes()
        self.project, int_id = Controller.click_generate_type_building_button(
            self.project,
            self.window_construct_building_name_line_edit.text(),
            self.window_construct_building_year_line_edit.text(),
            self.window_construct_building_number_of_floors_line_edit.text(),
            self.window_construct_building_height_of_floors_line_edit.text(),
            "Residential 8",
            self.window_construct_building_area_line_edit.text(),
            self.window_construct_building_street_line_edit.text(),
            self.window_construct_building_location_line_edit.text(),
            self.type_building_ind_att)
        for building in self.project.list_of_buildings:
            if building.internal_id == int_id:
                self.current_building = building
        self.display_current_building()
        
    def check_inputs_typebuilding_institute_general(self):
        ''' Checks if all necessary values to create a type building are
        not empty/floats '''

        # TODO: Fehler beim User-Input abfangen
        self.fill_typebuilding_attributes()
        self.project, int_id = Controller.click_generate_type_building_button(
            self.project,
            self.window_construct_building_name_line_edit.text(),
            self.window_construct_building_year_line_edit.text(),
            self.window_construct_building_number_of_floors_line_edit.text(),
            self.window_construct_building_height_of_floors_line_edit.text(),
            "Residential General",
            self.window_construct_building_area_line_edit.text(),
            self.window_construct_building_street_line_edit.text(),
            self.window_construct_building_location_line_edit.text(),
            self.type_building_ind_att)
        for building in self.project.list_of_buildings:
            if building.internal_id == int_id:
                self.current_building = building
        self.display_current_building()

    def check_inputs_typebuilding_residential(self):
        ''' Checks if all necessary values to create a type building are
        not empty/floats '''

        # TODO: Fehler beim User-Input abfangen
        self.fill_typebuilding_attributes()
        self.project, int_id = Controller.click_generate_type_building_button(
            self.project,
            self.window_construct_building_name_line_edit.text(),
            self.window_construct_building_year_line_edit.text(),
            self.window_construct_building_number_of_floors_line_edit.text(),
            self.window_construct_building_height_of_floors_line_edit.text(),
            "Residential",
            self.window_construct_building_area_line_edit.text(),
            self.window_construct_building_street_line_edit.text(),
            self.window_construct_building_location_line_edit.text(),
            self.type_building_ind_att)
        for building in self.project.list_of_buildings:
            if building.internal_id == int_id:
                self.current_building = building
        self.display_current_building()

    def update_zone_details(self):
        ''' Updates the Zone Details window after something has been changed 
        
        '''
        self.element_model.clear()
        if self.current_zone.inner_walls:
            for inner_wall in self.current_zone.inner_walls:
                if type(inner_wall).__name__ == \
                "InnerWall":
                    item = TrackableItem(
                        "Name:\t".expandtabs(8) + str(inner_wall.name) + 
                        "\nType:\t".expandtabs(11) + 
                        "Inner Wall \n Area:\t".expandtabs(11) + 
                        str(inner_wall.area), inner_wall.internal_id)
                    self.element_model.appendRow(item)
                if type(inner_wall).__name__ == \
                "Floor":
                    item = TrackableItem(
                        "Name:\t".expandtabs(8) + str(inner_wall.name) + 
                        "\nType:\t".expandtabs(11) + 
                        "Floor \n Area:\t".expandtabs(11) + 
                        str(inner_wall.area), inner_wall.internal_id)
                    self.element_model.appendRow(item)
                if type(inner_wall).__name__ == \
                "Ceiling":
                    item = TrackableItem(
                        "Name:\t".expandtabs(8) + str(inner_wall.name) + 
                        "\nType:\t".expandtabs(11) + 
                        "Ceiling \n Area:\t".expandtabs(11) + 
                        str(inner_wall.area), inner_wall.internal_id)
                    self.element_model.appendRow(item)
        if self.current_zone.outer_walls:
            for outer_wall in self.current_zone.outer_walls:
                if type(outer_wall).__name__ == "OuterWall":
                    item = TrackableItem(
                        "Name:\t".expandtabs(8) + 
                        str(outer_wall.name) + 
                        "\nType:\t".expandtabs(11) + 
                        "Outer Wall \n Area:\t".expandtabs(11) + 
                        str(outer_wall.area) + 
                        "\n Orientation:\t".expandtabs(11) + 
                        str(outer_wall.orientation),
                        outer_wall.internal_id)
                    self.element_model.appendRow(item)
                if type(outer_wall).__name__ == \
                        "GroundFloor":
                    item = TrackableItem(
                        "Name:\t".expandtabs(8) + 
                        str(outer_wall.name) + 
                        "\nType:\t".expandtabs(11) + 
                        "Ground Floor \n Area:\t".expandtabs(11) + 
                        str(outer_wall.area) + 
                        "\n Orientation:\t".expandtabs(11) + 
                        str(outer_wall.orientation),
                        outer_wall.internal_id)
                    self.element_model.appendRow(item)
                if type(outer_wall).__name__ == "Rooftop":
                    item = TrackableItem(
                        "Name:\t".expandtabs(8) + 
                        str(outer_wall.name) + 
                        "\nType:\t".expandtabs(11) + 
                        "Rooftop \n Area:\t".expandtabs(11) + 
                        str(outer_wall.area) + 
                        "\n Orientation:\t".expandtabs(11) + 
                        str(outer_wall.orientation),
                        outer_wall.internal_id)
                    self.element_model.appendRow(item)
        if self.current_zone.windows:
            for window in self.current_zone.windows:
                item = TrackableItem(
                    "Name:\t".expandtabs(8) + str(window.name) + 
                    "\nType:\t".expandtabs(11) + 
                    "Windows \n Area:\t".expandtabs(11) + 
                    str(window.area) + 
                    "\n Orientation:\t".expandtabs(11) + 
                    str(window.orientation), window.internal_id)
                self.element_model.appendRow(item)
        
        for time in self.guiinfo.hoursInADay:
            if len(str(self.current_zone.use_conditions.cooling_time[0])) == 1:
                fixed_c_t_s = "0" + str(
                    self.current_zone.use_conditions.cooling_time[0]) + ":00"
            else:
                fixed_c_t_s = str(
                    self.current_zone.use_conditions.cooling_time[0]) + ":00"
            if len(str(self.current_zone.use_conditions.cooling_time[1])) == 1:
                fixed_c_t_e = "0" + str(
                    self.current_zone.use_conditions.cooling_time[1]) + ":00"
            else:
                fixed_c_t_e = str(
                    self.current_zone.use_conditions.cooling_time[1]) + ":00"
            if len(str(self.current_zone.use_conditions.heating_time[0])) == 1:
                fixed_h_t_s = "0" + str(
                    self.current_zone.use_conditions.heating_time[0]) + ":00"
            else:
                fixed_h_t_s = str(
                    self.current_zone.use_conditions.heating_time[0]) + ":00"
            if len(str(self.current_zone.use_conditions.heating_time[1])) == 1:
                fixed_h_t_e = "0" + str(
                    self.current_zone.use_conditions.heating_time[1]) + ":00"
            else:
                fixed_h_t_e = str(
                    self.current_zone.use_conditions.heating_time[1]) + ":00"
            if (time == fixed_c_t_s):
                self.cooling_ahu_start_dropdown.setCurrentIndex(
                    self.guiinfo.hoursInADay.index(time))
            if (time == fixed_c_t_e):
                self.cooling_ahu_end_dropdown.setCurrentIndex(
                    self.guiinfo.hoursInADay.index(time))
            if (time == fixed_h_t_s):
                self.heating_ahu_start_dropdown.setCurrentIndex(
                    self.guiinfo.hoursInADay.index(time))
            if (time == fixed_h_t_e):
                self.heating_ahu_end_dropdown.setCurrentIndex(
                    self.guiinfo.hoursInADay.index(time))
        self.set_temp_heat_line_edit.setText(str(
            self.current_zone.use_conditions.set_temp_heat))
        self.set_temp_cool_line_edit.setText(str(
            self.current_zone.use_conditions.set_temp_cool))
        self.temp_set_back_line_edit.setText(str(
            self.current_zone.use_conditions.temp_set_back))
        self.min_air_flow_line_edit.setText(str(
            self.current_zone.use_conditions.min_air_exchange))
        self.min_ahu_line_edit.setText(str(
            self.current_zone.use_conditions.min_ahu))
        self.max_ahu_line_edit.setText(str(
            self.current_zone.use_conditions.max_ahu))
        if (self.current_zone.use_conditions.with_ahu == "True"):
            self.with_ahu_combobox.setCurrentIndex(
                self.with_ahu_combobox.findText("True"))
        else:
            self.with_ahu_combobox.setCurrentIndex(
                self.with_ahu_combobox.findText("False"))
        self.re_humidity_line_edit.setText(str(
            self.current_zone.use_conditions.rel_humidity))
        self.persons_line_edit.setText(str(
            self.current_zone.use_conditions.persons))
        self.machines_line_edit.setText(str(
            self.current_zone.use_conditions.machines))
        self.lighting_line_edit.setText(str(
            self.current_zone.use_conditions.maintained_illuminace))
        self.mean_temp_outer_line_edit.setText(str(
            self.current_zone.t_outside))
        self.mean_temp_inner_line_edit.setText(str(
            self.current_zone.t_inside))
        self.infiltration_rate_line_edit.setText(str(
            self.current_zone.infiltration_rate))
        self.canvas_profiles.repaint()
        data_persons = [1.0 for x in range(24)]
        data_machines = [1.0 for x in range(24)]
        # TODO: data_lighting = [1.0 for x in range(24)]
        for hour in range(0,24):
            try:
                data_persons[hour] = self.current_zone.use_conditions.profile_persons[hour]
                data_machines[hour] = self.current_zone.use_conditions.profile_machines[hour]
            except IndexError:
                break;
            # TODO: data_lighting[hour] = self.current_zone.use_conditions.profile_lighting[hour]
        ax_p = self.figure_profiles.add_subplot(111)
        ax_p.hold(False)
        ax_p.plot(range(24), data_persons, 'b-', range(24), data_machines, 'r-')
        # TODO: ax_p.plot(range(24), data_persons, 'b-', range(24), data_machines, 'r-', data_lighting, 'g-')
        ax_p.set_ylim([0,1])
        self.canvas_profiles.draw()
    def update_element_details(self):
        ''' Updates the element details after layers have been changed 
        
        '''
        self.element_layer_model.clear()
        for layer in self.current_element.layer:
            item = TrackableItem(
                "Material:\t".expandtabs(8) + str(layer.material.name) + 
                "\nThickness:\t".expandtabs(14) + str(layer.thickness) + 
                "\t", layer.internal_id)
            self.element_layer_model.appendRow(item)

    def display_current_zone(self):
        ''' Updates the lists in the main window
        '''

        if (self.current_zone):
            self.element_model.clear()
            self.edit_zone_area_line_edit.setText(str(self.current_zone.area))
            self.edit_zone_name_line_edit.setText(str(self.current_zone.name))
            self.edit_zone_volume_line_edit.setText(
                str(self.current_zone.volume))
            for inner_wall in self.current_zone.inner_walls:
                if type(inner_wall).__name__ == "InnerWall":
                    item = TrackableItem(
                        "Name:\t".expandtabs(8) + str(inner_wall.name) + 
                        "\nType:\t".expandtabs(11) + 
                        "Inner Wall \n Area:\t".expandtabs(11) + 
                        str(inner_wall.area), inner_wall.internal_id)
                    self.element_model.appendRow(item)
                if type(inner_wall).__name__ == "Floor":
                    item = TrackableItem(
                        "Name:\t".expandtabs(8) + str(inner_wall.name) + 
                        "\nType:\t".expandtabs(11) + 
                        "Floor \n Area:\t".expandtabs(11) + 
                        str(inner_wall.area), inner_wall.internal_id)
                    self.element_model.appendRow(item)
                if type(inner_wall).__name__ == "Ceiling":
                    item = TrackableItem(
                        "Name:\t".expandtabs(8) + str(inner_wall.name) + 
                        "\nType:\t".expandtabs(11) + 
                        "Ceiling \n Area:\t".expandtabs(11) + 
                        str(inner_wall.area), inner_wall.internal_id)
                    self.element_model.appendRow(item)
            for element in self.current_zone.outer_walls:
                if type(element).__name__ == "GroundFloor":
                    item = TrackableItem(
                        "Name:\t".expandtabs(8) + 
                        str(element.name) + 
                        "\nType:\t".expandtabs(11) + 
                        "Ground Floor \n Area:\t".expandtabs(11) + 
                        str(element.area) + 
                        "\n Orientation:\t".expandtabs(11) + 
                        str(element.orientation),
                        element.internal_id)
                    self.element_model.appendRow(item)
                if type(element).__name__ == "Rooftop":
                    item = TrackableItem(
                        "Name:\t".expandtabs(8) + 
                        str(element.name) + 
                        "\nType:\t".expandtabs(11) + 
                        "Rooftop \n Area:\t".expandtabs(11) + 
                        str(element.area) + 
                        "\n Orientation:\t".expandtabs(11) + 
                        str(element.orientation),
                        element.internal_id)
                    self.element_model.appendRow(item)
                if type(element).__name__ == "OuterWall":
                    item = TrackableItem(
                        "Name:\t".expandtabs(8) + 
                        str(element.name) + 
                        "\nType:\t".expandtabs(11) + 
                        "Outer Wall \n Area:\t".expandtabs(11) + 
                        str(element.area) + 
                        "\n Orientation:\t".expandtabs(11) + 
                        str(element.orientation),
                        element.internal_id)
                    self.element_model.appendRow(item)
            for element in self.current_zone.windows:
                item = TrackableItem(
                    "Name:\t".expandtabs(8) + str(element.name) + 
                    "\nType:\t".expandtabs(11) + 
                    "Window \n Area:\t".expandtabs(11) + 
                    str(element.area) + "\n Orientation:\t".expandtabs(11) + 
                    str(element.orientation), element.internal_id)
                self.element_model.appendRow(item)


    def switchBuilding(self):
        ''' Handles the buildings combobo
        '''

        cIndex = self.side_bar_buildings_combo_box.currentIndex()
        for building in self.project.list_of_buildings:
            fIndex = self.side_bar_buildings_combo_box.findData(
                str(building.internal_id))
            if fIndex == cIndex:
                self.current_building = building
                self.display_current_building_after_switching()

    def display_current_building_after_switching(self):
        ''' Changes all the values to the new building after switching
        in the buildings combobox
        '''

        if (self.current_building):

            """ Displaying values on the sidebar controls"""

            self.side_bar_id_line_edit.setText(str(self.current_building.name))
            self.side_bar_construction_year_line_edit.setText(
                str(self.current_building.year_of_construction))
            self.side_bar_height_of_floors_line_edit.setText(
                str(self.current_building.height_of_floors))
            self.side_bar_location_line_edit.setText(
                str(self.current_building.city))
            self.side_bar_net_leased_area_line_edit.setText(
                str(self.current_building.net_leased_area))
            self.side_bar_number_of_floors_line_edit.setText(
                str(self.current_building.number_of_floors))
            self.side_bar_street_line_edit.setText(
                str(self.current_building.street_name))

            """ Displaying zones in the two list views in the main frame """

            self.zone_model.clear()
            self.element_model.clear()
            self.outer_elements_model.clear()
            for zone in self.project.\
                list_of_buildings[self.project.list_of_buildings.index(
                    self.current_building)].thermal_zones:
                item = TrackableItem(
                    "Name:\t".expandtabs(8) + str(zone.name) + 
                    "\n" + "Type:\t".expandtabs(11) + 
                    str(type(zone).__name__) + "\n Area:\t".expandtabs(11) + 
                    str(zone.area), zone.internal_id)
                self.zone_model.appendRow(item)
                if zone.inner_walls:
                    for inner_wall in zone.inner_walls:
                        if type(inner_wall).__name__ == \
                        "InnerWall":
                            item = TrackableItem(
                                "Name:\t".expandtabs(8) + str(inner_wall.name) + 
                                "\nType:\t".expandtabs(11) + 
                                "Inner Wall \n Area:\t".expandtabs(11) + 
<<<<<<< HEAD
                                str(inner_wall.area),inner_wall.internal_id)
=======
                                str(inner_wall.area), inner_wall.internal_id)
>>>>>>> af9587d3
                            self.element_model.appendRow(item)
                        if type(inner_wall).__name__ == \
                        "Floor":
                            item = TrackableItem(
                                "Name:\t".expandtabs(8) + str(inner_wall.name) + 
                                "\nType:\t".expandtabs(11) + 
                                "Floor \n Area:\t".expandtabs(11) + 
                                str(inner_wall.area), inner_wall.internal_id)
                            self.element_model.appendRow(item)
                        if type(inner_wall).__name__ == \
                        "Ceiling":
                            item = TrackableItem(
                                "Name:\t".expandtabs(8) + str(inner_wall.name) + 
                                "\nType:\t".expandtabs(11) + 
                                "Ceiling \n Area:\t".expandtabs(11) + 
                                str(inner_wall.area), inner_wall.internal_id)
                            self.element_model.appendRow(item)
                if zone.outer_walls:
                    for outer_wall in zone.outer_walls:
                        if type(outer_wall).__name__ == \
                                "GroundFloor":
                            item = TrackableItem(
                                "Name:\t".expandtabs(8) + 
                                str(outer_wall.name) + 
                                "\nType:\t".expandtabs(11) + 
                                "Ground Floor \n Area:\t".expandtabs(11) + 
                                str(outer_wall.area) + 
                                "\n Orientation:\t".expandtabs(11) + 
                                str(outer_wall.orientation),
                                outer_wall.internal_id)
                            self.element_model.appendRow(item)
                        if type(outer_wall).__name__ == \
                                "Rooftop":
                            item = TrackableItem(
                                "Name:\t".expandtabs(8) + 
                                str(outer_wall.name) + 
                                "\nType:\t".expandtabs(11) + 
                                "Rooftop \n Area:\t".expandtabs(11) + 
                                str(outer_wall.area) + 
                                "\n Orientation:\t".expandtabs(11) + 
                                str(outer_wall.orientation),
                                outer_wall.internal_id)
                            self.element_model.appendRow(item)
                        if type(outer_wall).__name__ == \
                                "OuterWall":
                            item = TrackableItem(
                                "Name:\t".expandtabs(8) + 
                                str(outer_wall.name) + 
                                "\nType:\t".expandtabs(11) + 
                                "Outer Wall \n Area:\t".expandtabs(11) + 
                                str(outer_wall.area) + 
                                "\n Orientation:\t".expandtabs(11) + 
                                str(outer_wall.orientation),
                                outer_wall.internal_id)
                            self.element_model.appendRow(item)
                if zone.windows:
                    for window in zone.windows:
                        item = TrackableItem(
                            "Name:\t".expandtabs(8) + str(window.name) +
                            "\nType:\t".expandtabs(11) +
                            "Windows \n Area:\t".expandtabs(11) +
                            str(window.area) +
                            "\n Orientation:\t".expandtabs(11) +
                            str(window.orientation),
                            window.internal_id)
                        self.element_model.appendRow(item)

            for orientation in self.guiinfo.orientations_numbers.keys():
                if self.current_building.get_outer_wall_area(orientation) != 0:
                    item1 = QStandardItem(
                        "Outer Wall \nOrientation:\t" +
                        str(self.guiinfo.orientations_numbers[orientation]) +
                        "\t".expandtabs(12) + "\n" + " Area: " +
                        str(self.current_building.
                            get_outer_wall_area(orientation)))
                    self.outer_elements_model.appendRow(item1)

                if self.current_building.get_window_area(orientation) != 0:
                    item2 = QStandardItem(
                        "Window \nOrientation:\t" +
                        str(self.guiinfo.orientations_numbers[orientation]) +
                        "\t".expandtabs(16) + "\n" + " Area: " +
                        str(self.current_building.
                            get_window_area(orientation)))
                    self.outer_elements_model.appendRow(item2)

    def display_current_building(self):
        ''' Changes all the values to the new building
        '''

        if (self.current_building):

            """ Displaying values on the sidebar controls"""

            self.side_bar_id_line_edit.setText(
                str(self.current_building.name))
            self.side_bar_construction_year_line_edit.setText(
                str(self.current_building.year_of_construction))
            self.side_bar_height_of_floors_line_edit.setText(
                str(self.current_building.height_of_floors))
            self.side_bar_location_line_edit.setText(
                str(self.current_building.city))
            self.side_bar_net_leased_area_line_edit.setText(
                str(self.current_building.net_leased_area))
            self.side_bar_number_of_floors_line_edit.setText(
                str(self.current_building.number_of_floors))
            self.side_bar_street_line_edit.setText(
                str(self.current_building.street_name))

            """ Updates the combobox displaying all buildings """

            try:
                if (self.side_bar_buildings_combo_box.findData(
                        str(self.current_building.internal_id)) == -1):
                    self.side_bar_buildings_combo_box.addItem(
                        self.current_building.name,
                        str(self.current_building.internal_id))
                    self.side_bar_buildings_combo_box.setCurrentIndex(
                        self.side_bar_buildings_combo_box.findData(
                            str(self.current_building.internal_id)))
                elif (self.side_bar_buildings_combo_box.currentText !=
                      self.side_bar_id_line_edit.text):
                    self.side_bar_buildings_combo_box.setItemText(
                        self.side_bar_buildings_combo_box.currentIndex(),
                        self.current_building.name)
            except AttributeError:
                pass

            """ Displaying zones in the two list views in the main frame """

            self.zone_model.clear()
            self.outer_elements_model.clear()
            for zone in self.project.\
                list_of_buildings[self.project.list_of_buildings.
                                  index(self.current_building)].thermal_zones:
                item = TrackableItem(
                    "Name:\t".expandtabs(8) + str(zone.name) +
                    "\n" + "Type:\t".expandtabs(11) +
                    str(type(zone).__name__) + "\n Area:\t".expandtabs(11) +
                    str(zone.area), zone.internal_id)
                self.zone_model.appendRow(item)

            for orientation in self.guiinfo.orientations_numbers.keys():               
                if self.current_building.get_outer_wall_area(orientation) != 0:
                    item1 = QStandardItem(
                        "Outer Wall \nOrientation:\t" +
                        str(self.guiinfo.orientations_numbers[orientation]) +
                        "\t".expandtabs(12) + "\n" + " Area: " +
                        str(self.current_building.
                            get_outer_wall_area(orientation)))
                    self.outer_elements_model.appendRow(item1)
                if self.current_building.get_window_area(orientation) != 0:
                    item2 = QStandardItem(
                        "Window \nOrientation:\t" +
                        str(self.guiinfo.orientations_numbers[orientation]) +
                        "\t".expandtabs(16) + "\n" + " Area: " +
                        str(self.current_building.
                            get_window_area(orientation)))
                    self.outer_elements_model.appendRow(item2)

    def click_save_current_project(self):
        '''Opens a dialog window for the user to input a path
        then issues the controller to create and save the file.
        
        '''
        
        path = QtGui.QFileDialog.getSaveFileName(
            caption='Choose Filepath',
            directory=utilis.get_default_path()+"\\"+self.project.name,
            filter="Teaser File (*.teaserXML);; GML (*.gml)")
        last_name = path.split('/')
        length = len(last_name)
        last_part = last_name[length-1]
        if last_part.endswith("teaserXML"):
            self.project.name = last_part[:-10]
        elif last_part.endswith("gml"):
            self.project.name = last_part[:-4]
        Controller.click_save_button(self.project, path)

    def click_export_button(self):
        # path in GUI, which is need for the output
        path_output_folder = str(self.export_save_template_lineedit.text())
        template_folder = self.create_path_to_template_folder()
        os.chdir(template_folder)

        for template_name in (os.listdir(template_folder)):
            if(self.export_create_template_combobox.currentText() ==
               template_name):
                path_template = template_folder + template_name
                # pathTemplate shows which template will be used

        list_of_building_name = []
        for i in range(self.side_bar_buildings_combo_box.count()):
            list_of_building_name.append(
                self.side_bar_buildings_combo_box.itemText(i))

        sender = self.sender()
        elemInCombobox = self.export_create_template_combobox.currentText()
        if(sender.text() == self.export_button.text()):
            Controller.click_export_button(self.project, elemInCombobox,
                                           path_output_folder)
            QtGui.QMessageBox.information(self, 'Message', "Export Modelica " +
                                          "record " + elemInCombobox +
                                          " all building finished ")
        elif(sender.text() == self.export_button_one.text()):

            current_building_id = \
                str(self.side_bar_buildings_combo_box.currentText())
            Controller.click_export_button(self.project, elemInCombobox,
                                           path_output_folder,
                                           current_building_id)
            QtGui.QMessageBox.information(self, 'Message', "Export Modelica " +
                                          "record " + elemInCombobox +
                                          " for current building finished ")

            # os.chdir(path_output_folder)
        utilis.create_path(self.file_path)

    def click_browse_button(self):
        self.export_save_template_lineedit.setText(QtGui.QFileDialog.
                                                   getExistingDirectory())
        if self.export_save_template_lineedit.text() != "":
            utilis.create_path(self.export_save_template_lineedit.text())
            self.file_path = self.export_save_template_lineedit.text()
        else:
            self.export_save_template_lineedit.setText(self.file_path)

    def create_path_to_template_folder(self,):
        
        # TODO: This probably belongs to the Utilis class and not here ;)
        path = "InputData\\RecordTemplate\\"
        pathTemplate = utilis.get_default_path()
        leng = len(pathTemplate)
        fullPath = pathTemplate[:leng - 10] + path
        return(str(fullPath))

    def display_current_element(self):
        ''' Transfers all relevant values of the current
        element to gui controls like text fields and the list of layers.

        '''

        if (self.current_element):

            """ Displaying values on the sidebar controls"""

            self.edit_element_name_line_edit.setText(
                str(self.current_element.name))
            self.edit_element_area_line_edit.setText(
                str(self.current_element.area))
            self.edit_element_type_line_edit.setText(
                str(self.current_element.construction_type))

            """ Displaying layer in the list of layers in the main frame """

            self.layer_model.clear()
            for layer in self.current_element.layer:
                item = TrackableItem("Name:\t".expandtabs(8) + 
                                     str(layer.id) + "\n" + 
                                     "Material:\t".expandtabs(11) + 
                                     str(layer.material.name) + 
                                     "\n Thickness:\t".expandtabs(11) + 
                                     str(layer.thickness), layer.internal_id)
                self.layer_model.appendRow(item)

    def display_current_layer(self):
        ''' Transfers all relevant values of the current
        layer to gui text fields.

        '''

        if (self.current_layer):

            self.edit_layer_name_line_edit.setText(
                str(self.current_layer.id))
            self.edit_layer_thickness_line_edit.setText(
                str(self.current_layer.thickness))
            self.edit_layer_material_name_line_edit.setText(
                str(self.current_layer.material.name))
            self.edit_layer_density_line_edit.setText(
                str(self.current_layer.material.density))
            self.edit_layer_thermal_conduct_line_edit.setText(
                str(self.current_layer.material.thermal_conduc))
            self.edit_layer_heat_capacity_line_edit.setText(
                str(self.current_layer.material.heat_capac))
            self.edit_layer_solar_absorp_line_edit.setText(
                str(self.current_layer.material.solar_absorp))
            self.edit_layer_ir_emissivity_line_edit.setText(
                str(self.current_layer.material.ir_emissivity))
            self.edit_layer_transmittance_line_edit.setText(
                str(self.current_layer.material.transmittance))

    def fill_typebuilding_attributes(self):
        '''Fills in values for type buildings from the combo boxes
        next to the pictures in the Create Type Building window.
        '''
        
        text = self.window_construct_building_combo_box.currentText()

        if text == "Office" or text == "Institute 4" or text ==\
                "Institute 8" or text == "Institute General":
            if self.radio_button_office_layout_1.isChecked():
                self.type_building_ind_att['layoutArea'] = 0
            if self.radio_button_office_layout_2.isChecked():
                self.type_building_ind_att['layoutArea'] = 1
            if self.radio_button_office_layout_3.isChecked():
                self.type_building_ind_att['layoutArea'] = 2
            if self.radio_button_office_layout_4.isChecked():
                self.type_building_ind_att['layoutArea'] = 3
            if self.radio_button_window_area_office_1.isChecked():
                self.type_building_ind_att['layoutWindowArea'] = 0
            if self.radio_button_window_area_office_2.isChecked():
                self.type_building_ind_att['layoutWindowArea'] = 1
            if self.radio_button_window_area_office_3.isChecked():
                self.type_building_ind_att['layoutWindowArea'] = 2
            if self.radio_button_window_area_office_4.isChecked():
                self.type_building_ind_att['layoutWindowArea'] = 3
            if self.radio_button_architecture_office_1.isChecked():
                self.type_building_ind_att['constructionType'] = "heavy"
            if self.radio_button_architecture_office_2.isChecked():
                self.type_building_ind_att['constructionType'] = "heavy"
            if self.radio_button_architecture_office_3.isChecked():
                self.type_building_ind_att['constructionType'] = "light"
        if text == "Residential":
            if self.radio_button_residential_layout_1.isChecked():
                self.type_building_ind_att['layoutArea'] = 0
            if self.radio_button_residential_layout_2.isChecked():
                self.type_building_ind_att['layoutArea'] = 1
            if self.radio_button_neighbour_1.isChecked():
                self.type_building_ind_att['neighbour_building'] = 0
            if self.radio_button_neighbour_2.isChecked():
                self.type_building_ind_att['neighbour_building'] = 1
            if self.radio_button_neighbour_3.isChecked():
                self.type_building_ind_att['neighbour_building'] = 2
            if self.radio_button_residential_roof_1.isChecked():
                self.type_building_ind_att['layout_attic'] = 0
            if self.radio_button_residential_roof_2.isChecked():
                self.type_building_ind_att['layout_attic'] = 1
            if self.radio_button_residential_roof_3.isChecked():
                self.type_building_ind_att['layout_attic'] = 2
            if self.radio_button_residential_roof_4.isChecked():
                self.type_building_ind_att['layout_attic'] = 3
            if self.radio_button_residential_basement_1.isChecked():
                self.type_building_ind_att['layout_cellar'] = 0
            if self.radio_button_residential_basement_2.isChecked():
                self.type_building_ind_att['layout_cellar'] = 1
            if self.radio_button_residential_basement_3.isChecked():
                self.type_building_ind_att['layout_cellar'] = 2
            if self.radio_button_residential_basement_4.isChecked():
                self.type_building_ind_att['layout_cellar'] = 3
            if self.check_box_button_roof.isChecked():
                self.type_building_ind_att['dormer'] = 1
            else:
                self.type_building_ind_att['dormer'] = 0
            if self.radio_button_residential_architecture_1.isChecked():
                self.type_building_ind_att['constructionType'] = "heavy"
            if self.radio_button_residential_architecture_2.isChecked():
                self.type_building_ind_att['constructionType'] = "heavy"
            if self.radio_button_residential_architecture_3.isChecked():
                self.type_building_ind_att['constructionType'] = "light"

    def set_text_color(self, qObject, color):
        '''Switches the color of text between red and black
        '''

        palette = QtGui.QPalette()
        if (color == "red"):
            palette.setColor(QtGui.QPalette.Foreground, QtCore.Qt.red)
        if (color == "black"):
            palette.setColor(QtGui.QPalette.Foreground, QtCore.Qt.black)
        qObject.setPalette(palette)
        return qObject

    def add_thermal_zone(self):
        '''Checks if a building exists, if it does opens a window to create
        a new zone.
        '''

        if(self.current_building == 0):
            QtGui.QMessageBox.warning(self,
                                      u"No building error!",
                                      u"You need to specify a building first.")
        else:
            self.generate_zone_ui()
            
    def switch_current_zone_type(self):
        '''If the type of the current zone is swapped, this
        gets the values for the new type and updates the window
        
        '''
                
        zone_type = self.zone_type_combobox.currentText()
        self.project = Controller.switch_zone_type(
            zone_type, self.project, self.current_zone.internal_id)
        self.update_zone_details()
        

    def switch_material(self):
        '''If the current material is swapped, this gets the 
        values for the new type and updates the window
        
        '''
        
        if self.is_switchable:
            cIndex = self.material_combobox.currentText()
            for material in self.materials:
                fIndex = material.name
                if fIndex == cIndex:
                    self.current_layer.material.name = material.name
                    self.current_layer.material.density = material.density
                    self.current_layer.material.thermal_conduc = \
                        material.thermal_conduc
                    self.current_layer.material.heat_capac = \
                        material.heat_capac
                    self.material_density_textbox.setText(
                        str(self.current_layer.material.density))
                    self.material_thermal_conduc_textbox.setText(
                        str(self.current_layer.material.thermal_conduc))
                    self.material_heat_capac_textbox.setText(
                        str(self.current_layer.material.heat_capac))

    def delete_thermal_zone(self):
        '''Checks if a building exists, if it does the currently
        selected zone is deleted from the current building.
        '''

        if (self.current_building == 0):
            QtGui.QMessageBox.warning(self, u"No building error!",
                                      u"You need to specify a building first.")
        else:
            try:
                item = self.zone_model.itemFromIndex(
                    self.zones_list_view.currentIndex())
                for building in self.project.list_of_buildings:
                    for zone in building.thermal_zones:
                        if (zone.internal_id == item.internal_id):
                            ind = building.thermal_zones.index(zone)
                            building.thermal_zones[ind].delete()
                            self.display_current_building()
            except (ValueError, AttributeError):
                QtGui.QMessageBox.warning(self,
                                          u"No zone selected",
                                          u"You need to select a"
                                          "thermal zone first.")

    def delete_current_element(self):
        '''Checks if an element is currently selected and
        deletes the selected element.
        
        '''
        
        try:
            item = self.element_model.itemFromIndex(
                self.zone_element_list_view.currentIndex())
            for building in self.project.list_of_buildings:
                for zone in building.thermal_zones:
                    for element in zone.outer_walls:
                        if (element.internal_id == item.internal_id):
                            ind = zone.outer_walls.index(element)
                            del zone.outer_walls[ind]
                            self.update_zone_details()
                    for element in zone.inner_walls:
                        if (element.internal_id == item.internal_id):
                            ind = zone.inner_walls.index(element)
                            del zone.inner_walls[ind]
                            self.update_zone_details()
                    for element in zone.windows:
                        if (element.internal_id == item.internal_id):
                            ind = zone.windows.index(element)
                            del zone.windows[ind]
                            self.update_zone_details()
        except (ValueError, AttributeError):
            QtGui.QMessageBox.warning(self,
                                      u"No element selected",
                                      u"You need to select an element first.")

    def delete_selected_layer(self):
        '''Checks if a layer is currently selected and
        deletes the selected layer.
        
        '''
        
        try:
            item = self.element_layer_model.itemFromIndex(
                self.element_material_list_view.currentIndex())
            for building in self.project.list_of_buildings:
                for zone in building.thermal_zones:
                    for element in zone.outer_walls:
                        for current_layer in element.layer:
                            if (current_layer.internal_id == item.internal_id):
                                ind = element.layer.index(current_layer)
                                del element.layer[ind]
                                self.update_element_details()
                    for element in zone.inner_walls:
                        for current_layer in element.layer:
                            if (current_layer.internal_id == item.internal_id):
                                ind = element.layer.index(current_layer)
                                del element.layer[ind]
                                self.update_element_details()
                    for element in zone.windows:
                        for current_layer in element.layer:
                            if (current_layer.internal_id == item.internal_id):
                                ind = element.layer.index(current_layer)
                                del element.layer[ind]
                                self.update_element_details()
        except (ValueError, AttributeError):
            QtGui.QMessageBox.warning(self,
                                      u"No layer selected",
                                      u"You need to select a layer first.")

    def edit_building(self):
        ''' Goes into edit mode and darkens the uneditable parts.
        '''

        # TODO: Ok das Design hat sich nicht wirklich durchgesetzt und
        # es funktioniert grad nicht besonders, Vorschlag: stattdessen
        # einfach ein Pop-Up Fenster wie bei Create-Type-Building, in dem

        if self.current_building:
            self.side_bar_construction_year_line_edit.setReadOnly(False)
            self.side_bar_height_of_floors_line_edit.setReadOnly(False)
            self.side_bar_id_line_edit.setReadOnly(False)
            self.side_bar_location_line_edit.setReadOnly(False)
            self.side_bar_net_leased_area_line_edit.setReadOnly(False)
            self.side_bar_number_of_floors_line_edit.setReadOnly(False)
            self.side_bar_street_line_edit.setReadOnly(False)
            self.saved_values_for_edit["year"] = \
                self.side_bar_construction_year_line_edit.text()
            self.saved_values_for_edit["height"] = \
                self.side_bar_height_of_floors_line_edit.text()
            self.saved_values_for_edit["id"] = \
                self.side_bar_id_line_edit.text()
            self.saved_values_for_edit["location"] = \
                self.side_bar_location_line_edit.text()
            self.saved_values_for_edit["area"] = \
                self.side_bar_net_leased_area_line_edit.text()
            self.saved_values_for_edit["number"] = \
                self.side_bar_number_of_floors_line_edit.text()
            self.saved_values_for_edit["street"] = \
                self.side_bar_street_line_edit.text()

            self.mask_label_0.setVisible(True)
            self.mask_label_0.raise_()
            self.mask_label_1.setVisible(True)
            self.mask_label_1.raise_()
            self.mask_label_2.setVisible(True)
            self.mask_label_2.raise_()
            self.mask_label_3.setVisible(True)
            self.mask_label_3.raise_()
            self.mask_label_4.setVisible(True)
            self.mask_label_4.raise_()
            self.mask_label_5.setVisible(True)
            self.mask_label_5.raise_()
            self.mask_label_6.setVisible(True)
            self.mask_label_6.raise_()
            self.mask_label_7.setVisible(True)
            self.mask_label_7.raise_()
            self.mask_label_8.setVisible(True)
            self.mask_label_8.raise_()

            self.mask_label_9.setVisible(True)
            self.mask_label_9.raise_()
            self.mask_button_1.setVisible(True)
            self.mask_button_1.raise_()
            self.mask_button_2.setVisible(True)
            self.mask_button_2.raise_()
            self.current_transformation = "ebui"
        else:
            QtGui.QMessageBox.warning(self,
                                      u"No building error!",
                                      u"You need to specify a building first.")

    def edit_building_save(self):
        ''' Changes the program back after saving changes.
        '''

        # TODO: Siehe TODO in edit_building

        self.mask_label_0.setVisible(False)
        self.mask_label_1.setVisible(False)
        self.mask_label_2.setVisible(False)
        self.mask_label_3.setVisible(False)
        self.mask_label_4.setVisible(False)
        self.mask_label_5.setVisible(False)
        self.mask_label_6.setVisible(False)
        self.mask_label_7.setVisible(False)
        self.mask_label_8.setVisible(False)
        self.mask_label_9.setVisible(False)
        self.mask_button_1.setVisible(False)
        self.mask_button_2.setVisible(False)
        self.side_bar_construction_year_line_edit.setReadOnly(True)
        self.side_bar_height_of_floors_line_edit.setReadOnly(True)
        self.side_bar_id_line_edit.setReadOnly(True)
        self.side_bar_location_line_edit.setReadOnly(True)
        self.side_bar_net_leased_area_line_edit.setReadOnly(True)
        self.side_bar_number_of_floors_line_edit.setReadOnly(True)
        self.side_bar_street_line_edit.setReadOnly(True)
        self.current_building.year_of_construction = \
            self.side_bar_construction_year_line_edit.text()
        self.current_building.height_of_floors = \
            self.side_bar_height_of_floors_line_edit.text()
        self.current_building.name = self.side_bar_id_line_edit.text()
        self.current_building.city = self.side_bar_location_line_edit.text()
        self.current_building.net_leased_area = \
            self.side_bar_net_leased_area_line_edit.text()
        self.current_building.number_of_floors = \
            self.side_bar_number_of_floors_line_edit.text()
        self.current_building.street_name = \
            self.side_bar_street_line_edit.text()
        self.display_current_building()

    def edit_building_cancel(self):
        ''' Changes the program back after cancelling changes.
        '''

        # TODO: Siehe TODO in edit_building

        self.mask_label_0.setVisible(False)
        self.mask_label_1.setVisible(False)
        self.mask_label_2.setVisible(False)
        self.mask_label_3.setVisible(False)
        self.mask_label_4.setVisible(False)
        self.mask_label_5.setVisible(False)
        self.mask_label_6.setVisible(False)
        self.mask_label_7.setVisible(False)
        self.mask_label_8.setVisible(False)
        self.mask_label_9.setVisible(False)
        self.mask_button_1.setVisible(False)
        self.mask_button_2.setVisible(False)
        self.side_bar_construction_year_line_edit.setReadOnly(True)
        self.side_bar_height_of_floors_line_edit.setReadOnly(True)
        self.side_bar_id_line_edit.setReadOnly(True)
        self.side_bar_location_line_edit.setReadOnly(True)
        self.side_bar_net_leased_area_line_edit.setReadOnly(True)
        self.side_bar_number_of_floors_line_edit.setReadOnly(True)
        self.side_bar_street_line_edit.setReadOnly(True)
        self.side_bar_construction_year_line_edit.setText(
            self.saved_values_for_edit["year"])
        self.side_bar_height_of_floors_line_edit.setText(
            self.saved_values_for_edit["height"])
        self.side_bar_id_line_edit.setText(
            self.saved_values_for_edit["id"])
        self.side_bar_location_line_edit.setText(
            self.saved_values_for_edit["location"])
        self.side_bar_net_leased_area_line_edit.setText(
            self.saved_values_for_edit["area"])
        self.side_bar_number_of_floors_line_edit.setText(
            self.saved_values_for_edit["number"])
        self.side_bar_street_line_edit.setText(
            self.saved_values_for_edit["street"])

    def switch_current_zone(self):
        ''' Switches the current zone if the user clicks on it
        used for things like delete_thermal_zone.        
        '''

        current_item = self.zone_model.itemFromIndex(
            self.edit_zone_list.currentIndex())
        for zone in self.current_building.thermal_zones:
            if zone.internal_id == current_item.internal_id:
                self.current_zone = zone
        self.display_current_zone()
    def saveChangedZoneValues(self):
        ''' Updates the displayed details of the currently
        selected zone after changes are saved.

        '''

        self.current_zone.name = self.zone_id_textbox.text()
        self.current_zone.area = self.zone_net_leased_area_textbox.text()
        self.current_zone.use_conditions.usage =\
            self.zone_type_combobox.currentText()
        if self.cooling_ahu_start_dropdown.currentText().startswith('0'):
            self.current_zone.use_conditions.cooling_time[0] = \
                int(self.cooling_ahu_start_dropdown.currentText()[1])
        else:
            self.current_zone.use_conditions.cooling_time[0] = \
                int(self.cooling_ahu_start_dropdown.currentText()[0] + 
                    self.cooling_ahu_start_dropdown.currentText()[1])
        if self.cooling_ahu_end_dropdown.currentText().startswith('0'):
            self.current_zone.use_conditions.cooling_time[1] = \
                int(self.cooling_ahu_end_dropdown.currentText()[1])
        else:
            self.current_zone.use_conditions.cooling_time[1] = \
                int(self.cooling_ahu_end_dropdown.currentText()[0] + 
                    self.cooling_ahu_end_dropdown.currentText()[1])
        if self.heating_ahu_start_dropdown.currentText().startswith('0'):
            self.current_zone.use_conditions.heating_time[0] = \
                int(self.heating_ahu_start_dropdown.currentText()[1])
        else:
            self.current_zone.use_conditions.heating_time[0] = \
                int(self.heating_ahu_start_dropdown.currentText()[0] + 
                    self.heating_ahu_start_dropdown.currentText()[1])
        if self.heating_ahu_end_dropdown.currentText().startswith('0'):
            self.current_zone.use_conditions.heating_time[1] = \
                int(self.heating_ahu_end_dropdown.currentText()[1])
        else:
            self.current_zone.use_conditions.heating_time[1] = \
                int(self.heating_ahu_end_dropdown.currentText()[0] + 
                    self.heating_ahu_end_dropdown.currentText()[1])

        self.current_zone.use_conditions.set_temp_heat = \
            self.set_temp_heat_line_edit.text()
        self.current_zone.use_conditions.set_temp_cool = \
            self.set_temp_cool_line_edit.text()
        self.current_zone.use_conditions.temp_set_back = \
            self.temp_set_back_line_edit.text()
        self.current_zone.use_conditions.min_air_exchange = \
            self.min_air_flow_line_edit.text()
        self.current_zone.use_conditions.min_ahu = \
            self.min_ahu_line_edit.text()
        self.current_zone.use_conditions.max_ahu = \
            self.max_ahu_line_edit.text()
        if self.with_ahu_combobox.currentText() == 'True':
            self.current_zone.use_conditions.with_ahu = True
        else:
            self.current_zone.use_conditions.with_ahu = False
        self.current_zone.use_conditions.rel_humidity = float(
            self.re_humidity_line_edit.text())
        self.current_zone.use_conditions.persons = \
            self.persons_line_edit.text()
        self.current_zone.use_conditions.machines = \
            self.machines_line_edit.text()
        self.current_zone.use_conditions.lighting_power = \
            self.lighting_line_edit.text()
        
        self.current_zone.t_inside = self.mean_temp_inner_line_edit.text()
        self.current_zone.t_outside = self.mean_temp_outer_line_edit.text()
        self.current_zone.infiltration_rate = \
                                        self.infiltration_rate_line_edit.text()

        # TODO: Not sure if this for loop is really necessary
        for zone in self.current_building.thermal_zones:
            if zone.internal_id == self.current_zone.internal_id:
                self.current_building.thermal_zones[self.current_building.
                                                    thermal_zones.
                                                    index(zone)] = \
                    self.current_zone

        self.display_current_building()

    def save_changed_envelopes_values(self):
        if self.current_envelope.startswith("Outer Wall"):
            for orientation_value in self.guiinfo.orientations_numbers.keys():
                orientation_string = str(self.guiinfo.orientations_numbers
                                         [orientation_value])
                if self.envelope_orientation_combobox.currentText() == \
                        orientation_string:
                        self.current_building.set_outer_wall_area(
                            float(self.envelope_area_textbox.text()),
                            orientation_value)
        elif self.current_envelope.startswith("Window"):
            for orientation_value in self.guiinfo.orientations_numbers.keys():
                orientation_string = str(self.guiinfo.orientations_numbers
                                         [orientation_value])
                if self.envelope_orientation_combobox.currentText() == \
                        orientation_string:
                        self.current_building.set_window_area(
                            float(self.envelope_area_textbox.text()),
                            orientation_value)
        self.display_current_building()

    def switch_current_element(self):
        ''' Switches the current element if the user clicks on it
        used for things like delete_current_element.
        '''

        current_item = self.element_model.itemFromIndex(
            self.edit_element_list.currentIndex())
        for element in self.current_zone.outer_walls:
            if element.internal_id == current_item.internal_id:
                self.current_element = element
        for element in self.current_zone.inner_walls:
            if element.internal_id == current_item.internal_id:
                self.current_element = element
        for element in self.current_zone.windows:
            if element.internal_id == current_item.internal_id:
                self.current_element = element
        self.display_current_element()

    def switch_current_layer(self):
        ''' Switches the current layer if the user clicks on it
        used for things like delete_current_layer.

        '''

        current_item = self.layer_model.itemFromIndex(
            self.edit_current_layer_list.currentIndex())
        for layer in self.current_element.layer:
            if layer.internal_id == current_item.internal_id:
                self.current_layer = layer
        self.display_current_layer()

    def load_building_button(self):
        ''' Loads the chosen building from a dialog window and
        puts it on display.        
        '''
        # click_save_current_project
        path = QtGui.QFileDialog.getOpenFileName(
            self, caption='Choose Filepath', directory='')
        if path:
            loaded_project = Controller.click_load_button(str(path))
            self.merge_projects(loaded_project)

    def merge_projects(self, loaded_project):
        ''' If a new project is loaded in the buildings are merged
        into the list of buildings of the older project and all the
        values of the old project are overwritten        
        '''
        for building in self.project.list_of_buildings:
            loaded_project.list_of_buildings.insert(0, building)
        self.project = loaded_project
        self.project.modelica_info = ModelicaInfo()

        self.current_building = self.project.list_of_buildings[-1]
        self.display_current_building()

    def check_new_building_inputs(self):
        ''' Creates a new empty building
        
        '''
        
        # TODO: Eventuell wollt ihr hier mehr Optionen beim Erstellen
        # ermöglichen, wie Grundfläche, Standort, etc. die würde ich        # allerdings optional machen
        
        self.current_building = Controller.click_add_new_building(
            self.project, "temp")
        self.current_building.name = \
            self.generate_new_building_id_line_edit.text()
        self.project.list_of_buildings.append(self.current_building)
        self.display_current_building()

    def check_new_element_inputs(self):
        ''' Checks if all inputted values are correct and then updates
        the list of elements of the currently displayed zone.
        
        '''
        
        # TODO: Wir wollten keine Messageboxes mehr, also userinput
        # anders abfangen.
        
        try:
            float(self.generate_new_element_area_line_edit.text())
        except ValueError:
            QtGui.QMessageBox.warning(
                self, u"Warning", u"Area has to be a number.")
            return

        self.current_zone = Controller.click_add_new_element(
            self.current_zone, self.generate_new_element_name_line_edit.text(),
            self.generate_new_element_type_combobox.currentText(),
            float(self.generate_new_element_area_line_edit.text()))
        self.element_model.clear()

        for inner_wall in self.current_zone.inner_walls:
            if type(inner_wall).__name__ == "InnerWall":
                item = TrackableItem(
                    "Name:\t".expandtabs(8) + str(inner_wall.name) + 
                    "\nType:\t".expandtabs(11) + 
                    "Inner Wall \n Area:\t".expandtabs(11) + 
                    str(inner_wall.area), inner_wall.internal_id)
                self.element_model.appendRow(item)
            if type(inner_wall).__name__ == "Floor":
                item = TrackableItem(
                    "Name:\t".expandtabs(8) + str(inner_wall.name) + 
                    "\nType:\t".expandtabs(11) + 
                    "Floor \n Area:\t".expandtabs(11) + 
                    str(inner_wall.area), inner_wall.internal_id)
                self.element_model.appendRow(item)
            if type(inner_wall).__name__ == "Ceiling":
                item = TrackableItem(
                    "Name:\t".expandtabs(8) + str(inner_wall.name) + 
                    "\nType:\t".expandtabs(11) + 
                    "Ceiling \n Area:\t".expandtabs(11) + 
                    str(inner_wall.area), inner_wall.internal_id)
                self.element_model.appendRow(item)
        for element in self.current_zone.outer_walls:
            if type(element).__name__ == "GroundFloor":
                item = TrackableItem(
                    "Name:\t".expandtabs(8) + 
                    str(element.name) + 
                    "\nType:\t".expandtabs(11) + 
                    "Ground Floor \n Area:\t".expandtabs(11) + 
                    str(element.area) + 
                    "\n Orientation:\t".expandtabs(11) + 
                    str(element.orientation),
                    element.internal_id)
                self.element_model.appendRow(item)
            if type(element).__name__ == "Rooftop":
                item = TrackableItem(
                    "Name:\t".expandtabs(8) + 
                    str(element.name) + 
                    "\nType:\t".expandtabs(11) + 
                    "Rooftop \n Area:\t".expandtabs(11) + 
                    str(element.area) + 
                    "\n Orientation:\t".expandtabs(11) + 
                    str(element.orientation),
                    element.internal_id)
                self.element_model.appendRow(item)
            if type(element).__name__ == "OuterWall":
                item = TrackableItem(
                    "Name:\t".expandtabs(8) + 
                    str(element.name) + 
                    "\nType:\t".expandtabs(11) + 
                    "Outer Wall \n Area:\t".expandtabs(11) + 
                    str(element.area) + 
                    "\n Orientation:\t".expandtabs(11) + 
                    str(element.orientation),
                    element.internal_id)
                self.element_model.appendRow(item)
        for element in self.current_zone.windows:
            item = TrackableItem(
                "Name:\t".expandtabs(8) + str(element.name) + 
                "\nType:\t".expandtabs(11) + 
                "Window \n Area:\t".expandtabs(11) + 
                str(element.area), element.internal_id)
            self.element_model.appendRow(item)
            
    def keyPressEvent(self, event):
        ''' Implements shortcuts for the most important buttons
        
        '''
        
        # TODO: Ok also das hier funktioniert generell und tut auch schon
        # Problem: Der User muss die Shortcuts auch mitbekommen, also
        # am besten den jeweiligen shortcut-Buchstaben im Label unter dem
        # Button/ auf dem Button etwas hervorheben (unterstreichen oder fett machen)
        # Der Modifier ist STRG also muessten fuer die buttons bspw. STRG+C gedrueckt werden.
        key = event.key()
        if key == QtCore.Qt.Key_C and\
                QtGui.QApplication.keyboardModifiers() == \
                QtCore.Qt.ControlModifier:
            self.generate_type_building_ui("Office")
        if key == QtCore.Qt.Key_E and\
                QtGui.QApplication.keyboardModifiers() == \
                QtCore.Qt.ControlModifier:
            self.create_new_building_ui()
        if key == QtCore.Qt.Key_P and\
                QtGui.QApplication.keyboardModifiers() == \
                QtCore.Qt.ControlModifier:
            self.create_new_project_ui()
        if key == QtCore.Qt.Key_Z and\
                QtGui.QApplication.keyboardModifiers() == \
                QtCore.Qt.ControlModifier:
            self.add_thermal_zone()
        if key == QtCore.Qt.Key_D and\
                QtGui.QApplication.keyboardModifiers() == \
                QtCore.Qt.ControlModifier:
            self.delete_thermal_zone()
        if key == QtCore.Qt.Key_L and\
                QtGui.QApplication.keyboardModifiers() == \
                QtCore.Qt.ControlModifier:
            self.load_building_button()
        if key == QtCore.Qt.Key_B and\
                QtGui.QApplication.keyboardModifiers() == \
                QtCore.Qt.ControlModifier:
            self.edit_building()

    def check_new_layer_inputs(self):
        ''' Adds a new layer to the current element, checks if the
        input is correct

        '''

        if self.new_layer_thickness_textbox.text() is not "":
            thick = float(self.new_layer_thickness_textbox.text())
        else:
            thick = 1
        if self.new_layer_material_density_textbox.text() is not "":
            dens = float(self.new_layer_material_density_textbox.text())
        else:
            dens = 1
        if self.new_layer_material_thermal_conduc_textbox.text() is not "":
            therm = float(
                self.new_layer_material_thermal_conduc_textbox.text())
        else:
            therm = 1
        if self.new_layer_material_heat_capac_textbox.text() is not "":
            heat = float(self.new_layer_material_heat_capac_textbox.text())
        else:
            heat = 1
        if self.new_layer_material_solar_absorp_textbox.text() is not "":
            solar = float(self.new_layer_material_solar_absorp_textbox.text())
        else:
            solar = 1
        if self.new_layer_material_ir_emissivity_textbox.text() is not "":
            ir = float(self.new_layer_material_ir_emissivity_textbox.text())
        else:
            ir = 1
        if self.new_layer_material_transmittance_textbox.text() is not "":
            trans = float(self.new_layer_material_transmittance_textbox.text())
        else:
            trans = 1
        self.current_element = Controller.click_add_new_layer(
            self.current_element,
            int(self.new_layer_position_combobox.currentText()),
            thick, self.new_layer_material_combobox.currentText(), dens,
            therm, heat, solar, ir, trans)

    def create_new_project(self):
        ''' Clears everything and sets the project back to default.
        
        '''
        
        # TODO: Bei sowas immer vorsichtig sein, hier auch neu hinzukommende Listen
        # zu clearen, ansonsten gibts irgendwann lustige bugs.
        
        self.project = Project()
        self.project.modelica_info = ModelicaInfo()
        self.current_building = 0
        self.current_zone = 0
        self.current_element = 0
        self.current_layer = 0
        self.zone_model.clear()
        self.outer_elements_model.clear()
        self.element_model.clear()
        self.layer_model.clear()
        self.buildings_combo_box_model.clear()
        self.side_bar_construction_year_line_edit.clear()
        self.side_bar_height_of_floors_line_edit.clear()
        self.side_bar_id_line_edit.clear()
        self.side_bar_location_line_edit.clear()
        self.side_bar_net_leased_area_line_edit.clear()
        self.side_bar_number_of_floors_line_edit.clear()
        self.side_bar_street_line_edit.clear()

    def create_new_project_ui(self):
        ''' Creates the window to set the project to default.
        
        '''
        
        QtGui.QMessageBox.warning(
            self, u"Warning", u"When creating a new project,"
            " all Values in Teaser will be removed.")
        self.create_new_project_ui_page = QtGui.QWizardPage()
        self.create_new_project_ui_page.setAttribute(
            QtCore.Qt.WA_DeleteOnClose)
        self.create_new_project_ui_page.setWindowTitle("Create new Zone")
        self.create_new_project_ui_page.setFixedWidth(350)
        self.create_new_project_ui_page.setFixedHeight(200)
        self.create_new_project_window_layout = QtGui.QGridLayout()
        self.create_new_project_ui_page.setLayout(
            self.create_new_project_window_layout)
        self.create_new_project_save_button = QtGui.QPushButton()
        self.create_new_project_save_button.setText("Save")
        self.connect(self.create_new_project_save_button,
                     SIGNAL("clicked()"), self.create_new_project)
        self.connect(self.create_new_project_save_button,
                     SIGNAL("clicked()"), self.create_new_project_ui_page,
                     QtCore.SLOT("close()"))
        self.create_new_project_cancel_button = QtGui.QPushButton()
        self.create_new_project_cancel_button.setText("Cancel")
        self.connect(self.create_new_project_cancel_button,
                     SIGNAL("clicked()"), self.create_new_project_ui_page,
                     QtCore.SLOT("close()"))
        self.create_new_project_window_layout.addWidget(
            self.create_new_project_save_button, 2, 0)
        self.create_new_project_window_layout.addWidget(
            self.create_new_project_cancel_button, 2, 1)
        self.create_new_project_ui_page.setWindowModality(Qt.ApplicationModal)
        self.create_new_project_ui_page.show()

    def create_new_building_ui(self):
        ''' Opens the create new building window.
        
        '''
        
        # TODO: Bin mir nicht sicher ob das self.no_building_warning_label

        self.generate_new_building_ui_page = QtGui.QWizardPage()
        self.generate_new_building_ui_page.setAttribute(
            QtCore.Qt.WA_DeleteOnClose)
        self.generate_new_building_ui_page.setWindowTitle(
            "Create new Building")
        self.generate_new_building_ui_page.setFixedWidth(350)
        self.generate_new_building_ui_page.setFixedHeight(200)
        self.generate_new_building_window_layout = QtGui.QGridLayout()
        self.generate_new_building_ui_page.setLayout(
            self.generate_new_building_window_layout)

        self.no_building_warning_label = QtGui.QLabel(
            "You need to specify a building first")

        self.generate_new_building_id_label = QtGui.QLabel("Id: ")
        self.generate_new_building_id_line_edit = QtGui.QLineEdit()
        self.generate_new_building_id_line_edit.setObjectName(
            "generate_new_building_id_line_edit")

        self.generate_new_building_save_button = QtGui.QPushButton()
        self.generate_new_building_save_button.setText("Save")
        self.connect(self.generate_new_building_save_button, SIGNAL(
            "clicked()"), self.check_new_building_inputs)
        self.connect(self.generate_new_building_save_button, SIGNAL(
            "clicked()"), self.generate_new_building_ui_page,
            QtCore.SLOT("close()"))

        self.generate_new_building_cancel_button = QtGui.QPushButton()
        self.generate_new_building_cancel_button.setText("Cancel")
        self.connect(self.generate_new_building_cancel_button, SIGNAL(
            "clicked()"), self.generate_new_building_ui_page,
            QtCore.SLOT("close()"))

        self.generate_new_building_window_layout.addWidget(
            self.no_building_warning_label, 0, 0)
        self.generate_new_building_window_layout.addWidget(
            self.generate_new_building_id_label, 1, 0)
        self.generate_new_building_window_layout.addWidget(
            self.generate_new_building_id_line_edit, 1, 1)
        self.generate_new_building_window_layout.addWidget(
            self.generate_new_building_save_button, 2, 0)
        self.generate_new_building_window_layout.addWidget(
            self.generate_new_building_cancel_button, 2, 1)
        self.generate_new_building_ui_page.setWindowModality(
            Qt.ApplicationModal)
        self.generate_new_building_ui_page.show()

    def create_new_element_ui(self):
        ''' Opens the window to create a new element.

        '''

        self.create_new_element_ui_page = QtGui.QWizardPage()
        self.create_new_element_ui_page.setAttribute(
            QtCore.Qt.WA_DeleteOnClose)
        self.create_new_element_ui_page.setWindowTitle("Create new Element")
        self.create_new_element_ui_page.setFixedWidth(350)
        self.create_new_element_ui_page.setFixedHeight(200)
        self.generate_new_element_window_layout = QtGui.QGridLayout()
        self.create_new_element_ui_page.setLayout(
            self.generate_new_element_window_layout)
        self.generate_new_element_name_label = QtGui.QLabel("Id: ")
        self.generate_new_element_name_line_edit = QtGui.QLineEdit()
        self.generate_new_element_name_line_edit.setObjectName(
            "generate_new_element_name_line_edit")
        self.generate_new_element_type_label = QtGui.QLabel("Type: ")
        self.generate_new_element_type_combobox = QtGui.QComboBox()
        self.generate_new_element_type_combobox.setObjectName(
            "generate_new_element_type_line_edit")
        self.generate_new_element_type_combobox.addItem(
            "Inner Wall", userData=None)
        self.generate_new_element_type_combobox.addItem(
            "Outer Wall", userData=None)
        self.generate_new_element_type_combobox.addItem(
            "Window", userData=None)
        self.generate_new_element_type_combobox.addItem(
            "GroundFloor", userData=None)
        self.generate_new_element_type_combobox.addItem(
            "Rooftop", userData=None)
        self.generate_new_element_type_combobox.addItem(
            "Ceiling", userData=None)
        self.generate_new_element_type_combobox.addItem(
            "Floor", userData=None)
        self.generate_new_element_area_label = QtGui.QLabel("Area: ")
        self.generate_new_element_area_line_edit = QtGui.QLineEdit()
        self.generate_new_element_area_line_edit.setObjectName(
            "generate_new_element_area_line_edit")

        self.generate_new_element_save_button = QtGui.QPushButton()
        self.generate_new_element_save_button.setText("Save")
        self.connect(self.generate_new_element_save_button, SIGNAL(
            "clicked()"), self.check_new_element_inputs)
        self.connect(self.generate_new_element_save_button, SIGNAL(
            "clicked()"), self.create_new_element_ui_page,
            QtCore.SLOT("close()"))

        self.generate_new_element_cancel_button = QtGui.QPushButton()
        self.generate_new_element_cancel_button.setText("Cancel")
        self.connect(self.generate_new_element_cancel_button, SIGNAL(
            "clicked()"), self.create_new_element_ui_page,
            QtCore.SLOT("close()"))
        self.generate_new_element_window_layout.addWidget(
            self.generate_new_element_name_label, 1, 0)
        self.generate_new_element_window_layout.addWidget(
            self.generate_new_element_name_line_edit, 1, 1)
        self.generate_new_element_window_layout.addWidget(
            self.generate_new_element_type_label, 2, 0)
        self.generate_new_element_window_layout.addWidget(
            self.generate_new_element_type_combobox, 2, 1)
        self.generate_new_element_window_layout.addWidget(
            self.generate_new_element_area_label, 3, 0)
        self.generate_new_element_window_layout.addWidget(
            self.generate_new_element_area_line_edit, 3, 1)
        self.generate_new_element_window_layout.addWidget(
            self.generate_new_element_save_button, 4, 0)
        self.generate_new_element_window_layout.addWidget(
            self.generate_new_element_cancel_button, 4, 1)
        self.create_new_element_ui_page.setWindowModality(
            Qt.ApplicationModal)
        self.create_new_element_ui_page.show()

    def create_new_envelope_ui(self):
        self.create__envelope_ui = QtGui.QWizardPage()
        self.create__envelope_ui.setAttribute(QtCore.Qt.WA_DeleteOnClose)
        self.create__envelope_ui.setWindowTitle("Set all construction")
        self.create__envelope_ui.setFixedWidth(300)
        self.create__envelope_ui.setFixedHeight(80)
        self.create__envelope_ui_window_layout = QtGui.QGridLayout()
        self.create__envelope_ui.setLayout(
                                 self.create__envelope_ui_window_layout)
        self.warning_message_groupbox = QtGui.QGroupBox(
                                                 u"Warning")
        self.warning_message_groupbox.setAlignment(0x0004)
        self.warning_message_groupbox.setGeometry(
                                              QtCore.QRect(0, 0, 60, 60))
        self.warning_message_label = QtGui.QLabel(
                                                self.warning_message_groupbox)
        self.warning_message_label.setGeometry(QtCore.QRect(10, 5, 280, 25))
        self.warning_message_label.setText(
             "All walls with the current orientation in building will be")
        self.warning_message_label2 = QtGui.QLabel(
                                                self.warning_message_groupbox)
        self.warning_message_label2.setGeometry(QtCore.QRect(115, 20, 225, 25))
        self.warning_message_label2.setText("overwritten.")
        self.create__envelope_ui_window_layout.addWidget(
                                         self.warning_message_groupbox, 0, 0)
        self.create__envelope_ui.setWindowModality(Qt.ApplicationModal)
        self.create__envelope_ui.show()

    def create_new_layer_ui(self):
        ''' Opens the window to create a new layer.
        
        '''
        
        self.create_layer_ui = QtGui.QWizardPage()
        self.create_layer_ui.setAttribute(QtCore.Qt.WA_DeleteOnClose)
        self.create_layer_ui.setWindowTitle("Layer Details")
        self.create_layer_ui.setFixedWidth(450)
        self.create_layer_ui.setFixedHeight(300)
        self.create_layer_ui_window_layout = QtGui.QGridLayout()
        self.create_layer_ui.setLayout(self.create_layer_ui_window_layout)
        self.materials = Controller.get_materials_from_file(self.project)
        self.is_switchable = False

        self.new_layer_general_layout = QtGui.QGridLayout()
        self.new_layer_general_layout_group_box = \
            QtGui.QGroupBox("Layer Values")
        self.new_layer_general_layout_group_box.setLayout(
            self.new_layer_general_layout)

        self.new_layer_position_label = QtGui.QLabel("Position")
        self.new_layer_position_combobox = QtGui.QComboBox()
        num_layers = len(self.current_element.layer) + 1
        if num_layers > 1:
            for x in range(0, num_layers):
                self.new_layer_position_combobox.addItem(
                    str(x), userData=None)
        else:
            self.new_layer_position_combobox.addItem(
                "0", userData=None)
        self.new_layer_position_combobox.setCurrentIndex(num_layers - 1)

        self.new_layer_thickness_label = QtGui.QLabel("Layer Thickness")
        self.new_layer_thickness_textbox = QtGui.QLineEdit()
        self.new_layer_thickness_textbox.setObjectName(
            _fromUtf8("ThicknessTextBox"))

        self.new_layer_material_label = QtGui.QLabel("Material")
        self.new_layer_material_combobox = QtGui.QComboBox()
        temp_list = []
        for material in self.materials:
            if material.name not in temp_list:
                temp_list.append(material.name)
        self.new_layer_material_combobox.addItems(sorted(temp_list))
        self.is_switchable = True

        self.new_layer_material_density_label = QtGui.QLabel("Density")
        self.new_layer_material_density_textbox = QtGui.QLineEdit()
        self.new_layer_material_density_textbox.setObjectName(
            _fromUtf8("MaterialDensityTextBox"))

        self.new_layer_material_thermal_conduc_label = \
            QtGui.QLabel("ThermalConduc")
        self.new_layer_material_thermal_conduc_textbox = QtGui.QLineEdit()
        self.new_layer_material_thermal_conduc_textbox.setObjectName(
            _fromUtf8("MaterialThermalConducTextBox"))

        self.new_layer_material_heat_capac_label = QtGui.QLabel("HeatCapac")
        self.new_layer_material_heat_capac_textbox = QtGui.QLineEdit()
        self.new_layer_material_heat_capac_textbox.setObjectName(
            _fromUtf8("MaterialHeatCapacTextBox"))

        self.new_layer_material_solar_absorp_label = \
            QtGui.QLabel("SolarAbsorp")
        self.new_layer_material_solar_absorp_textbox = QtGui.QLineEdit()
        self.new_layer_material_solar_absorp_textbox.setObjectName(
            _fromUtf8("MaterialSolarAbsorpTextBox"))

        self.new_layer_material_ir_emissivity_label = \
            QtGui.QLabel("IrEmissivity")
        self.new_layer_material_ir_emissivity_textbox = QtGui.QLineEdit()
        self.new_layer_material_ir_emissivity_textbox.setObjectName(
            _fromUtf8("MaterialIrEmissivityTextBox"))

        self.new_layer_material_transmittance_label = \
            QtGui.QLabel("Transmittance")
        self.new_layer_material_transmittance_textbox = QtGui.QLineEdit()
        self.new_layer_material_transmittance_textbox.setObjectName(
            _fromUtf8("MaterialTransmittanceTextBox"))

        self.new_layer_save_button = QtGui.QPushButton()
        self.new_layer_save_button.setText("Save")
        self.connect(self.new_layer_save_button, SIGNAL(
            "clicked()"), self.check_new_layer_inputs)
        self.connect(self.new_layer_save_button, SIGNAL(
            "clicked()"), self.update_element_details)
        self.connect(self.new_layer_save_button, SIGNAL(
            "clicked()"), self.create_layer_ui, QtCore.SLOT("close()"))

        self.new_layer_cancel_button = QtGui.QPushButton()
        self.new_layer_cancel_button.setText("Cancel")
        self.connect(self.new_layer_cancel_button, SIGNAL(
            "clicked()"), self.create_layer_ui, QtCore.SLOT("close()"))

        self.new_layer_general_layout.addWidget(
            self.new_layer_position_label, 1, 0)
        self.new_layer_general_layout.addWidget(
            self.new_layer_position_combobox, 1, 1)
        self.new_layer_general_layout.addWidget(
            self.new_layer_thickness_label, 2, 0)
        self.new_layer_general_layout.addWidget(
            self.new_layer_thickness_textbox, 2, 1)
        self.new_layer_general_layout.addWidget(
            self.new_layer_material_label, 3, 0)
        self.new_layer_general_layout.addWidget(
            self.new_layer_material_combobox, 3, 1)
        self.new_layer_general_layout.addWidget(
            self.new_layer_material_density_label, 4, 0)
        self.new_layer_general_layout.addWidget(
            self.new_layer_material_density_textbox, 4, 1)
        self.new_layer_general_layout.addWidget(
            self.new_layer_material_thermal_conduc_label, 5, 0)
        self.new_layer_general_layout.addWidget(
            self.new_layer_material_thermal_conduc_textbox, 5, 1)
        self.new_layer_general_layout.addWidget(
            self.new_layer_material_heat_capac_label, 6, 0)
        self.new_layer_general_layout.addWidget(
            self.new_layer_material_heat_capac_textbox, 6, 1)
        self.new_layer_general_layout.addWidget(
            self.new_layer_material_solar_absorp_label, 7, 0)
        self.new_layer_general_layout.addWidget(
            self.new_layer_material_solar_absorp_textbox, 7, 1)
        self.new_layer_general_layout.addWidget(
            self.new_layer_material_ir_emissivity_label, 8, 0)
        self.new_layer_general_layout.addWidget(
            self.new_layer_material_ir_emissivity_textbox, 8, 1)
        self.new_layer_general_layout.addWidget(
            self.new_layer_material_transmittance_label, 9, 0)
        self.new_layer_general_layout.addWidget(
            self.new_layer_material_transmittance_textbox, 9, 1)
        self.new_layer_general_layout.addWidget(
            self.new_layer_save_button, 10, 0)
        self.new_layer_general_layout.addWidget(
            self.new_layer_cancel_button, 10, 1)

        self.create_layer_ui_window_layout.addWidget(
            self.new_layer_general_layout_group_box)
        self.create_layer_ui.setWindowModality(Qt.ApplicationModal)
        self.create_layer_ui.show()

    def show_layer_build_ui(self, item):
        ''' Opens a window to see all attributes from the
        currently selected layer.        
        '''
        
        self.layer_build_ui = QtGui.QWizardPage()
        self.layer_build_ui.setAttribute(QtCore.Qt.WA_DeleteOnClose)
        self.layer_build_ui.setWindowTitle("Layer Details")
        self.layer_build_ui.setFixedWidth(450)
        self.layer_build_ui.setFixedHeight(300)
        self.layer_build_ui_window_layout = QtGui.QGridLayout()
        self.layer_build_ui.setLayout(self.layer_build_ui_window_layout)
        self.layer_model = QtGui.QStandardItemModel()
        self.materials = Controller.get_materials_from_file(self.project)
        self.is_switchable = False

        current_item = self.element_layer_model.itemFromIndex(item)
        for layer in self.current_element.layer:
            if (layer.internal_id == current_item.internal_id):
                self.current_layer = layer
                break
        self.layer_general_layout = QtGui.QGridLayout()
        self.layer_general_layout_group_box = QtGui.QGroupBox("Layer Values")
        self.layer_general_layout_group_box.setLayout(
            self.layer_general_layout)

        self.thickness_label = QtGui.QLabel("Layer Thickness")
        self.thickness_textbox = QtGui.QLineEdit()
        self.thickness_textbox.setObjectName(_fromUtf8("ThicknessTextBox"))
        self.thickness_textbox.setText(str(self.current_layer.thickness))

        self.material_label = QtGui.QLabel("Material")
        self.material_combobox = QtGui.QComboBox()
        self.connect(self.material_combobox, QtCore.SIGNAL(
            "currentIndexChanged(int)"), self.switch_material)
        temp_list = []
        for material in self.materials:
            if material.name not in temp_list:
                temp_list.append(material.name)
        if self.current_layer.material.name not in temp_list and\
                self.current_layer.material.name is not None:
            temp_list.append(self.current_layer.material.name)
        self.material_combobox.addItems(sorted(temp_list))
        self.material_combobox.setCurrentIndex(
            self.material_combobox.findText(self.current_layer.material.name))
        self.is_switchable = True

        self.material_density_label = QtGui.QLabel("Density")
        self.material_density_textbox = QtGui.QLineEdit()
        self.material_density_textbox.setObjectName(
            _fromUtf8("MaterialDensityTextBox"))
        self.material_density_textbox.setText(
            str(self.current_layer.material.density))

        self.material_thermal_conduc_label = QtGui.QLabel("ThermalConduc")
        self.material_thermal_conduc_textbox = QtGui.QLineEdit()
        self.material_thermal_conduc_textbox.setObjectName(
            _fromUtf8("MaterialThermalConducTextBox"))
        self.material_thermal_conduc_textbox.setText(
            str(self.current_layer.material.thermal_conduc))

        self.material_heat_capac_label = QtGui.QLabel("HeatCapac")
        self.material_heat_capac_textbox = QtGui.QLineEdit()
        self.material_heat_capac_textbox.setObjectName(
            _fromUtf8("MaterialHeatCapacTextBox"))
        self.material_heat_capac_textbox.setText(
            str(self.current_layer.material.heat_capac))

        self.material_solar_absorp_label = QtGui.QLabel("SolarAbsorp")
        self.material_solar_absorp_textbox = QtGui.QLineEdit()
        self.material_solar_absorp_textbox.setObjectName(
            _fromUtf8("MaterialSolarAbsorpTextBox"))
        self.material_solar_absorp_textbox.setText(
            str(self.current_layer.material.solar_absorp))

        self.material_ir_emissivity_label = QtGui.QLabel("IrEmissivity")
        self.material_ir_emissivity_textbox = QtGui.QLineEdit()
        self.material_ir_emissivity_textbox.setObjectName(
            _fromUtf8("MaterialIrEmissivityTextBox"))
        self.material_ir_emissivity_textbox.setText(
            str(self.current_layer.material.ir_emissivity))

        self.material_transmittance_label = QtGui.QLabel("Transmittance")
        self.material_transmittance_textbox = QtGui.QLineEdit()
        self.material_transmittance_textbox.setObjectName(
            _fromUtf8("MaterialTransmittanceTextBox"))
        self.material_transmittance_textbox.setText(
            str(self.current_layer.material.transmittance))

        self.layer_save_button = QtGui.QPushButton()
        self.layer_save_button.setText("Save")
        self.connect(self.layer_save_button, SIGNAL(
            "clicked()"), self.save_changed_layer_values)
        self.connect(self.layer_save_button, SIGNAL(
            "clicked()"), self.update_element_details)
        self.connect(self.layer_save_button, SIGNAL(
            "clicked()"), self.layer_build_ui, QtCore.SLOT("close()"))

        self.layer_cancel_button = QtGui.QPushButton()
        self.layer_cancel_button.setText("Cancel")
        self.connect(self.layer_cancel_button, SIGNAL(
            "clicked()"), self.layer_build_ui, QtCore.SLOT("close()"))

        self.layer_general_layout.addWidget(self.thickness_label, 1, 0)
        self.layer_general_layout.addWidget(self.thickness_textbox, 1, 1)
        self.layer_general_layout.addWidget(self.material_label, 2, 0)
        self.layer_general_layout.addWidget(self.material_combobox, 2, 1)
        self.layer_general_layout.addWidget(self.material_density_label, 3, 0)
        self.layer_general_layout.addWidget(
            self.material_density_textbox, 3, 1)
        self.layer_general_layout.addWidget(
            self.material_thermal_conduc_label, 4, 0)
        self.layer_general_layout.addWidget(
            self.material_thermal_conduc_textbox, 4, 1)
        self.layer_general_layout.addWidget(
            self.material_heat_capac_label, 5, 0)
        self.layer_general_layout.addWidget(
            self.material_heat_capac_textbox, 5, 1)
        self.layer_general_layout.addWidget(
            self.material_solar_absorp_label, 6, 0)
        self.layer_general_layout.addWidget(
            self.material_solar_absorp_textbox, 6, 1)
        self.layer_general_layout.addWidget(
            self.material_ir_emissivity_label, 7, 0)
        self.layer_general_layout.addWidget(
            self.material_ir_emissivity_textbox, 7, 1)
        self.layer_general_layout.addWidget(
            self.material_transmittance_label, 8, 0)
        self.layer_general_layout.addWidget(
            self.material_transmittance_textbox, 8, 1)
        self.layer_general_layout.addWidget(self.layer_save_button, 9, 0)
        self.layer_general_layout.addWidget(self.layer_cancel_button, 9, 1)

        self.layer_build_ui_window_layout.addWidget(
            self.layer_general_layout_group_box)
        self.layer_build_ui.setWindowModality(Qt.ApplicationModal)
        self.layer_build_ui.show()

    def change_zone_values_ui(self, item):
        ''' Opens a window to see all attributes from the
        currently selected zone.        
        '''
        
        self.zone_element_model = QStandardItemModel()
        current_item = self.zone_model.itemFromIndex(item)
        for zone in self.current_building.thermal_zones:
            if zone.internal_id == current_item.internal_id:
                self.current_zone = zone
                self.display_current_zone()

        self.zone_value_window = QtGui.QWizardPage()
        self.zone_value_window.setAttribute(QtCore.Qt.WA_DeleteOnClose)
        self.zone_value_window.setAttribute(QtCore.Qt.WA_DeleteOnClose)
        self.zone_value_window.setWindowTitle("Zone Details")
        self.zone_value_window.setFixedWidth(450)
        self.zone_value_window.setFixedHeight(600)
        self.zone_value_window_layout = QtGui.QGridLayout()
        self.zone_value_window.setLayout(self.zone_value_window_layout)

        self.groupbox_general_zone_values_layout = QtGui.QGroupBox(
            u"General Zone Values")
        self.zone_values_tab = QTabWidget()
        self.groupbox_save_cancel_buttons = QtGui.QGroupBox()
        self.groupbox_zone_usage_layout = QtGui.QGroupBox(u"Usage")
        self.general_zone_values_layout = QtGui.QGridLayout()
        self.element_values_layout = QtGui.QGridLayout()
        self.save_cancel_layout = QtGui.QGridLayout()
        self.zone_usage_times_layout = QtGui.QGridLayout()
        self.zone_usage_layout = QtGui.QGridLayout()
        self.static_heat_layout = QtGui.QGridLayout()
        self.static_heat_layout.setHorizontalSpacing(10)

        tab_1 = QTabWidget()
        tab_2 = QTabWidget()
        tab_3 = QTabWidget()
        tab_4 = QTabWidget()

        self.zone_values_tab.addTab(tab_1, u"     Elements      ")
        self.zone_values_tab.addTab(tab_2, u"      Usage        ")
        self.zone_values_tab.addTab(tab_3, u"   Usage Times     ")
        self.zone_values_tab.addTab(tab_4, u"  Static Heat Load ")
        self.zone_values_tab.setStyleSheet(
            "QTabBar::tab { height: 25px; width: 104px; }")

        self.groupbox_general_zone_values_layout.setLayout(
            self.general_zone_values_layout)
        tab_1.setLayout(self.element_values_layout)
        tab_2.setLayout(self.zone_usage_times_layout)
        tab_3.setLayout(self.zone_usage_layout)
        tab_4.setLayout(self.static_heat_layout)
        self.groupbox_save_cancel_buttons.setLayout(self.save_cancel_layout)

        self.zone_type_label = QtGui.QLabel("Zone Type")

        self.zone_type_combobox = QtGui.QComboBox()
        self.zone_type_combobox.setObjectName(_fromUtf8("ZoneTypeGroupBox"))
        for thermal_zone_type in self.guiinfo.thermal_zone_types:
            self.zone_type_combobox.addItem(thermal_zone_type, userData=None)
        self.zone_type_combobox.setCurrentIndex(
            self.zone_type_combobox.findText(
                str(self.current_zone.use_conditions.usage)))
        self.connect(self.zone_type_combobox, QtCore.SIGNAL(
            "currentIndexChanged(int)"), self.switch_current_zone_type)

        self.zone_id_label = QtGui.QLabel("Zone Id")
        self.zone_id_textbox = QtGui.QLineEdit()
        self.zone_id_textbox.setObjectName(_fromUtf8("ZoneNameTextBox"))
        self.zone_id_textbox.setText(self.current_zone.name)

        self.zone_net_leased_area_label = QtGui.QLabel("Net leased Area")
        self.zone_net_leased_area_textbox = QtGui.QLineEdit()
        self.zone_net_leased_area_textbox.setObjectName(_fromUtf8(
            "ZoneNetLeasedAreaTextBox"))
        self.zone_net_leased_area_textbox.setText(str(self.current_zone.area))

        self.general_zone_values_layout.addWidget(self.zone_type_label, 1, 0)
        self.general_zone_values_layout.addWidget(
            self.zone_type_combobox, 1, 1)
        self.general_zone_values_layout.addWidget(self.zone_id_label, 2, 0)
        self.general_zone_values_layout.addWidget(self.zone_id_textbox, 2, 1)
        self.general_zone_values_layout.addWidget(
            self.zone_net_leased_area_label, 3, 0)
        self.general_zone_values_layout.addWidget(
            self.zone_net_leased_area_textbox, 3, 1)

        self.zone_element_list_view = QtGui.QListView()
        self.zone_element_list_view.setObjectName(
            _fromUtf8("zone_element_list_view"))
        self.zone_element_list_view.setModel(self.element_model)
        self.zone_element_list_view.setItemDelegate(self.lVZF)
        self.zone_element_list_view.doubleClicked.connect(
            self.show_element_build_ui)
        self.zone_element_list_view.setEditTriggers(
            QtGui.QAbstractItemView.NoEditTriggers)
        self.add_element_button = QtGui.QPushButton()
        self.add_element_button.setText("Add new Element")
        self.connect(self.add_element_button, SIGNAL(
            "clicked()"), self.create_new_element_ui)
        self.delete_element_button = QtGui.QPushButton()
        self.delete_element_button.setText("Delete Element")
        self.connect(self.delete_element_button, SIGNAL(
            "clicked()"), self.delete_current_element)
        self.element_values_layout.addWidget(self.add_element_button, 0, 0)
        self.element_values_layout.addWidget(self.delete_element_button, 0, 1)
        self.element_values_layout.addWidget(self.zone_element_list_view,
                                             1, 0, 1, 2)

        self.cooling_ahu_start_label = QtGui.QLabel("Cooling AHU Start: ")
        self.cooling_ahu_end_label = QtGui.QLabel("End: ")
        self.cooling_ahu_start_dropdown = QtGui.QComboBox()
        self.cooling_ahu_start_dropdown.setMaximumWidth(60)
        self.cooling_ahu_end_dropdown = QtGui.QComboBox()
        self.cooling_ahu_end_dropdown.setMaximumWidth(60)

        self.heating_ahu_start_label = QtGui.QLabel("Heating AHU Start: ")
        self.heating_ahu_end_label = QtGui.QLabel("End: ")
        self.heating_ahu_start_dropdown = QtGui.QComboBox()
        self.heating_ahu_start_dropdown.setMaximumWidth(60)
        self.heating_ahu_end_dropdown = QtGui.QComboBox()
        self.heating_ahu_end_dropdown.setMaximumWidth(60)

        for time in self.guiinfo.hoursInADay:
            self.cooling_ahu_start_dropdown.addItem(time, userData=None)
            self.cooling_ahu_end_dropdown.addItem(time, userData=None)
            self.heating_ahu_start_dropdown.addItem(time, userData=None)
            self.heating_ahu_end_dropdown.addItem(time, userData=None)
            if len(str(self.current_zone.use_conditions.cooling_time[0])) == 1:
                fixed_c_t_s = "0" + str(
                    self.current_zone.use_conditions.cooling_time[0]) + ":00"
            else:
                fixed_c_t_s = str(
                    self.current_zone.use_conditions.cooling_time[0]) + ":00"
            if len(str(self.current_zone.use_conditions.cooling_time[1])) == 1:
                fixed_c_t_e = "0" + str(
                    self.current_zone.use_conditions.cooling_time[1]) + ":00"
            else:
                fixed_c_t_e = str(
                    self.current_zone.use_conditions.cooling_time[1]) + ":00"
            if len(str(self.current_zone.use_conditions.heating_time[0])) == 1:
                fixed_h_t_s = "0" + str(
                    self.current_zone.use_conditions.heating_time[0]) + ":00"
            else:
                fixed_h_t_s = str(
                    self.current_zone.use_conditions.heating_time[0]) + ":00"
            if len(str(self.current_zone.use_conditions.heating_time[1])) == 1:
                fixed_h_t_e = "0" + str(
                    self.current_zone.use_conditions.heating_time[1]) + ":00"
            else:
                fixed_h_t_e = str(
                    self.current_zone.use_conditions.heating_time[1]) + ":00"
            if (time == fixed_c_t_s):
                self.cooling_ahu_start_dropdown.setCurrentIndex(
                    self.guiinfo.hoursInADay.index(time))
            if (time == fixed_c_t_e):
                self.cooling_ahu_end_dropdown.setCurrentIndex(
                    self.guiinfo.hoursInADay.index(time))
            if (time == fixed_h_t_s):
                self.heating_ahu_start_dropdown.setCurrentIndex(
                    self.guiinfo.hoursInADay.index(time))
            if (time == fixed_h_t_e):
                self.heating_ahu_end_dropdown.setCurrentIndex(
                    self.guiinfo.hoursInADay.index(time))

        self.zone_element_save_button = QtGui.QPushButton()
        self.zone_element_save_button.setText("Save")
        self.connect(self.zone_element_save_button, SIGNAL(
            "clicked()"), self.saveChangedZoneValues)
        self.connect(self.zone_element_save_button, SIGNAL(
            "clicked()"), self.zone_value_window, QtCore.SLOT("close()"))

        self.zone_element_cancel_button = QtGui.QPushButton()
        self.zone_element_cancel_button.setText("Cancel")
        self.connect(self.zone_element_cancel_button, SIGNAL(
            "clicked()"), self.zone_value_window, QtCore.SLOT("close()"))

        self.set_temp_heat_label_1 = QtGui.QLabel("Set Temp Heating: ")
        self.set_temp_heat_line_edit = QtGui.QLineEdit()
        self.set_temp_heat_line_edit.setText(str(
            self.current_zone.use_conditions.set_temp_heat))
        self.set_temp_heat_label_2 = QtGui.QLabel("K")

        self.set_temp_cool_label_1 = QtGui.QLabel("Set Temp Cooling: ")
        self.set_temp_cool_line_edit = QtGui.QLineEdit()
        self.set_temp_cool_line_edit.setText(str(
            self.current_zone.use_conditions.set_temp_cool))
        self.set_temp_cool_label_2 = QtGui.QLabel("K")

        self.temp_set_back_label_1 = QtGui.QLabel("Temp Setback: ")
        self.temp_set_back_line_edit = QtGui.QLineEdit()
        self.temp_set_back_line_edit.setText(str(
            self.current_zone.use_conditions.temp_set_back))
        self.temp_set_back_label_2 = QtGui.QLabel("K")

        self.min_air_flow_label_1 = QtGui.QLabel("Minimal Airflow: ")
        self.min_air_flow_line_edit = QtGui.QLineEdit()
        self.min_air_flow_line_edit.setText(str(
            self.current_zone.use_conditions.min_air_exchange))
        self.min_air_flow_label_2 = QtGui.QLabel("m^3/(h m^2)")

        self.min_ahu_label_1 = QtGui.QLabel("Minimal AHU: ")
        self.min_ahu_line_edit = QtGui.QLineEdit()
        self.min_ahu_line_edit.setText(str(
            self.current_zone.use_conditions.min_ahu))
        self.min_ahu_label_2 = QtGui.QLabel("m^3/(h m^2)")

        self.max_ahu_label_1 = QtGui.QLabel("Maximal AHU: ")
        self.max_ahu_line_edit = QtGui.QLineEdit()
        self.max_ahu_line_edit.setText(str(
            self.current_zone.use_conditions.max_ahu))
        self.max_ahu_label_2 = QtGui.QLabel("m^3/(h m^2)")

        self.with_ahu_label_1 = QtGui.QLabel("With AHU: ")
        self.with_ahu_combobox = QtGui.QComboBox()
        self.with_ahu_combobox.addItem("False", userData=None)
        self.with_ahu_combobox.addItem("True", userData=None)
        if (self.current_zone.use_conditions.with_ahu == "True"):
            self.with_ahu_combobox.setCurrentIndex(
                self.with_ahu_combobox.findText("True"))
        else:
            self.with_ahu_combobox.setCurrentIndex(
                self.with_ahu_combobox.findText("False"))

        self.re_humidity_label_1 = QtGui.QLabel("Relative Humidity: ")
        self.re_humidity_line_edit = QtGui.QLineEdit()
        self.re_humidity_line_edit.setText(str(
            self.current_zone.use_conditions.rel_humidity))
        self.re_humidity_label_2 = QtGui.QLabel("%")

        self.persons_label_1 = QtGui.QLabel("Persons: ")
        self.persons_line_edit = QtGui.QLineEdit()
        self.persons_line_edit.setText(str(
            self.current_zone.use_conditions.persons))
        self.persons_label_2 = QtGui.QLabel("W/m^2")

        self.figure_profiles = plt.figure()
        self.canvas_profiles = FigureCanvas(self.figure_profiles)
        data_persons = [1.0 for x in range(24)]
        data_machines = [1.0 for x in range(24)]
        # TODO: data_lighting = [1.0 for x in range(24)]
        for hour in range(0,24):
            try:
                data_persons[hour] = self.current_zone.use_conditions.profile_persons[hour]
                data_machines[hour] = self.current_zone.use_conditions.profile_machines[hour]
            except IndexError:
                break;
        ax_p = self.figure_profiles.add_subplot(111)
        ax_p.hold(False)
        ax_p.plot(data_persons, 'b-', data_machines, 'r-')
        # TODO: ax_p.plot(data_persons, 'b-', data_machines, 'r-', data_lighting, 'g-')
        ax_p.set_ylim([0,1])
        self.canvas_profiles.draw()
        # TODO: Find a better way to set up a caption to explain the colors
        self.graph_label = QtGui.QLabel("Red: Machines, Blue: Persons")
        # TODO: self.graph_label = QtGui.QLabel("Red: Machines, Blue: Persons", Green: Lighting)

        self.usagePicPixMap = QtGui.QPixmap("GUI\\sheep_PNG2186.png")
        self.usage_pic_label = QtGui.QLabel()
        self.usage_pic_label.setPixmap(self.usagePicPixMap)

        self.machines_label_1 = QtGui.QLabel("Machines: ")
        self.machines_line_edit = QtGui.QLineEdit()
        self.machines_line_edit.setText(str(
            self.current_zone.use_conditions.machines))
        self.machines_label_2 = QtGui.QLabel("W/m^2")

        self.lighting_label_1 = QtGui.QLabel("Lighting: ")
        self.lighting_line_edit = QtGui.QLineEdit()
        self.lighting_line_edit.setText(str(
            self.current_zone.use_conditions.maintained_illuminace))
        self.lighting_label_2 = QtGui.QLabel("W/m^2")

        self.mean_temp_out_label_1 = QtGui.QLabel("Mean Outdoor Temp: ")
        self.mean_temp_outer_line_edit = QtGui.QLineEdit()
<<<<<<< HEAD
        self.mean_temp_outer_line_edit.setText(str(utilis.kelvin_to_celsius(
            self.current_zone.t_outside)))
        self.mean_temp_out_label_2 = QtGui.QLabel("\u00B0C")

        self.mean_temp_in_label_1 = QtGui.QLabel("Mean Indoor Temp: ")
        self.mean_temp_inner_line_edit = QtGui.QLineEdit()
        self.mean_temp_inner_line_edit.setText(str(utilis.kelvin_to_celsius(
            self.current_zone.t_inside)))
        self.mean_temp_in_label_2 = QtGui.QLabel("\u00B0C")

=======
        self.mean_temp_outer_line_edit.setText(str(self.current_zone.t_outside))
        self.mean_temp_out_label_2 = QtGui.QLabel("K")

        self.mean_temp_in_label_1 = QtGui.QLabel("Mean Indoor Temp: ")
        self.mean_temp_inner_line_edit = QtGui.QLineEdit()
        self.mean_temp_inner_line_edit.setText(str(self.current_zone.t_inside))
        self.mean_temp_in_label_2 = QtGui.QLabel("K")
        
>>>>>>> af9587d3
        self.infiltration_rate_label_1 = QtGui.QLabel("Infiltration Rate: ")
        self.infiltration_rate_line_edit = QtGui.QLineEdit()
        if self.current_zone.infiltration_rate is not None:
            self.infiltration_rate_line_edit.setText(str(
                self.current_zone.infiltration_rate))
        else:
            self.infiltration_rate_line_edit.setText("1")
        self.infiltration_rate_label_2 = QtGui.QLabel("1/h")

        self.space_label = QtGui.QLabel() # Cheat to group the other controls on top

        self.zone_usage_times_layout.addWidget(
            self.cooling_ahu_start_label, 1, 1)
        self.zone_usage_times_layout.addWidget(
            self.cooling_ahu_start_dropdown, 1, 2)
        self.zone_usage_times_layout.addWidget(
            self.cooling_ahu_end_label, 1, 3)
        self.zone_usage_times_layout.addWidget(
            self.cooling_ahu_end_dropdown, 1, 4)
        self.zone_usage_times_layout.addWidget(
            self.heating_ahu_start_label, 2, 1)
        self.zone_usage_times_layout.addWidget(
            self.heating_ahu_start_dropdown, 2, 2)
        self.zone_usage_times_layout.addWidget(
            self.heating_ahu_end_label, 2, 3)
        self.zone_usage_times_layout.addWidget(
            self.heating_ahu_end_dropdown, 2, 4)
        self.zone_usage_times_layout.addWidget(
            self.set_temp_heat_label_1, 3, 1)
        self.zone_usage_times_layout.addWidget(
            self.set_temp_heat_line_edit, 3, 2)
        self.zone_usage_times_layout.addWidget(
            self.set_temp_heat_label_2, 3, 3)
        self.zone_usage_times_layout.addWidget(
            self.set_temp_cool_label_1, 4, 1)
        self.zone_usage_times_layout.addWidget(
            self.set_temp_cool_line_edit, 4, 2)
        self.zone_usage_times_layout.addWidget(
            self.set_temp_cool_label_2, 4, 3)
        self.zone_usage_times_layout.addWidget(
            self.temp_set_back_label_1, 5, 1)
        self.zone_usage_times_layout.addWidget(
            self.temp_set_back_line_edit, 5, 2)
        self.zone_usage_times_layout.addWidget(
            self.temp_set_back_label_2, 5, 3)
        self.zone_usage_times_layout.addWidget(self.min_air_flow_label_1, 6, 1)
        self.zone_usage_times_layout.addWidget(
            self.min_air_flow_line_edit, 6, 2)
        self.zone_usage_times_layout.addWidget(self.min_air_flow_label_2, 6, 3)
        self.zone_usage_times_layout.addWidget(self.min_ahu_label_1, 7, 1)
        self.zone_usage_times_layout.addWidget(self.min_ahu_line_edit, 7, 2)
        self.zone_usage_times_layout.addWidget(self.min_ahu_label_2, 7, 3)
        self.zone_usage_times_layout.addWidget(self.max_ahu_label_1, 8, 1)
        self.zone_usage_times_layout.addWidget(self.max_ahu_line_edit, 8, 2)
        self.zone_usage_times_layout.addWidget(self.max_ahu_label_2, 8, 3)
        self.zone_usage_times_layout.addWidget(self.with_ahu_label_1, 9, 1)
        self.zone_usage_times_layout.addWidget(self.with_ahu_combobox, 9, 2)
        self.zone_usage_times_layout.addWidget(self.re_humidity_label_1, 10, 1)
        self.zone_usage_times_layout.addWidget(
            self.re_humidity_line_edit, 10, 2)
        self.zone_usage_times_layout.addWidget(self.re_humidity_label_2, 10, 3)

        self.zone_usage_layout.addWidget(self.persons_label_1, 1, 1)
        self.zone_usage_layout.addWidget(self.persons_line_edit, 1, 2)
        self.zone_usage_layout.addWidget(self.persons_label_2, 1, 3)
        self.zone_usage_layout.addWidget(self.canvas_profiles, 2, 1, 2, 3)
        self.zone_usage_layout.addWidget(self.graph_label, 4, 1)
        self.zone_usage_layout.addWidget(self.machines_label_1, 5, 1)
        self.zone_usage_layout.addWidget(self.machines_line_edit, 5, 2)
        self.zone_usage_layout.addWidget(self.machines_label_2, 5, 3)
        self.zone_usage_layout.addWidget(self.lighting_label_1, 6, 1)
        self.zone_usage_layout.addWidget(self.lighting_line_edit, 6, 2)
        self.zone_usage_layout.addWidget(self.lighting_label_2, 6, 3)

        self.static_heat_layout.addWidget(self.mean_temp_out_label_1, 1, 1)
        self.static_heat_layout.addWidget(
            self.mean_temp_outer_line_edit, 1, 2)
        self.static_heat_layout.addWidget(self.mean_temp_out_label_2, 1, 3)
        self.static_heat_layout.addWidget(self.mean_temp_in_label_1, 2, 1)
        self.static_heat_layout.addWidget(
            self.mean_temp_inner_line_edit, 2, 2)
        self.static_heat_layout.addWidget(self.mean_temp_in_label_2, 2, 3)
        self.static_heat_layout.addWidget(self.infiltration_rate_label_1, 3, 1)
        self.static_heat_layout.addWidget(
            self.infiltration_rate_line_edit, 3, 2)
        self.static_heat_layout.addWidget(self.infiltration_rate_label_2, 3, 3)
        self.static_heat_layout.addWidget(self.space_label, 4, 0, 9, 3)

        self.save_cancel_layout.addWidget(self.zone_element_save_button, 1, 0)
        self.save_cancel_layout.addWidget(
            self.zone_element_cancel_button, 1, 1)

        self.groupbox_general_zone_values_layout.setMaximumHeight(120)
        self.zone_value_window_layout.addWidget(
            self.groupbox_general_zone_values_layout, 2, 0, 1, 0)
        self.zone_value_window_layout.addWidget(
            self.zone_values_tab, 7, 0, 1, 0)
        self.zone_value_window_layout.addWidget(
            self.groupbox_save_cancel_buttons, 8, 0, 1, 0)
        self.zone_value_window.setWindowModality(Qt.ApplicationModal)
        self.zone_value_window.show()
    def change_envelopes_values_ui(self, item):
        self.envelopes_value_window = QtGui.QWizardPage()
        self.envelopes_value_window.setAttribute(QtCore.Qt.WA_DeleteOnClose)
        self.envelopes_value_window.setWindowTitle("Envelopes Details")
        self.envelopes_value_window.setFixedWidth(300)
        self.envelopes_value_window.setFixedHeight(200)
        self.envelopes_value_window_layout = QtGui.QGridLayout()
        self.envelopes_value_window.setLayout(
                                    self.envelopes_value_window_layout)

        self.groupbox_save_cancel_buttons = QtGui.QGroupBox()
        self.save_cancel_layout = QtGui.QGridLayout()
        self.groupbox_save_cancel_buttons.setLayout(self.save_cancel_layout)

        self.envelope_element_save_button = QtGui.QPushButton()
        self.envelope_element_save_button.setText("Save")

        self.envelope_element_cancel_button = QtGui.QPushButton()
        self.envelope_element_cancel_button.setText("cancel")

        self.envelope_element_set_all_construction_button = QtGui.QPushButton()
        self.envelope_element_set_all_construction_button.setText(
                                                        "set all construction")
        self.connect(self.envelope_element_save_button, SIGNAL(
           "clicked()"), self.save_changed_envelopes_values)
        self.connect(self.envelope_element_save_button, SIGNAL(
           "clicked()"), self.envelopes_value_window, QtCore.SLOT("close()"))
        self.connect(self.envelope_element_cancel_button, SIGNAL(
            "clicked()"), self.envelopes_value_window, QtCore.SLOT("close()"))
        self.connect(self.envelope_element_set_all_construction_button, SIGNAL(
           "clicked()"), self.create_new_envelope_ui)
        self.save_cancel_layout.addWidget(
                    self.envelope_element_save_button, 0, 0)
        self.save_cancel_layout.addWidget(
                    self.envelope_element_set_all_construction_button, 0, 1)
        self.save_cancel_layout.addWidget(
                    self.envelope_element_cancel_button, 0, 2)

        self.general_envelope_values_groupbox = QtGui.QGroupBox(
                                                 u"General Envelope Values")
        self.general_envelope_values_groupbox.setGeometry(
                                              QtCore.QRect(0, 0, 120, 120))
        self.general_envelope_values_layout = QtGui.QGridLayout()
        self.general_envelope_values_groupbox.setLayout(
                                      self.general_envelope_values_layout)

        self.envelope_name_label = QtGui.QLabel("Name")
        self.envelope_name_textbox = QtGui.QLineEdit()
        self.envelope_name_textbox.setObjectName(_fromUtf8(
                                                u"EnvelopeNameTextBox"))

        self.envelope_area_label = QtGui.QLabel("Area")
        self.envelope_area_textbox = QtGui.QLineEdit()
        self.envelope_area_textbox.setObjectName(_fromUtf8(
                                                u"EnvelopeAreaTextBox"))
        # self.envelope_area_textbox.setReadOnly(True)

        self.envelope_orientation_label = QtGui.QLabel("Orientation")
        self.envelope_orientation_combobox = QtGui.QComboBox()
        self.envelope_orientation_combobox.setObjectName(_fromUtf8(
                                            "EnvelopeOrientationGroupBox"))
        for orientation in self.guiinfo.orientations:
            self.envelope_orientation_combobox.addItem(
                                                orientation, userData=None)

        current_item = self.outer_elements_model.itemFromIndex(item)
        string_current_item = current_item.text()
        listOfCurItem = string_current_item.split()
        self.current_envelope = string_current_item
        if string_current_item.startswith("Outer Wall"):
            self.envelope_name_textbox.setText(str("Outer Wall"))
            self.envelope_area_textbox.setText(str(listOfCurItem[5]))
            self.envelope_orientation_combobox.setCurrentIndex(
                self.envelope_orientation_combobox.findText(
                    str(listOfCurItem[3])))

        elif string_current_item.startswith("Window"):
            self.envelope_name_textbox.setText(str("Window"))
            self.envelope_area_textbox.setText(str(listOfCurItem[4]))
            self.envelope_orientation_combobox.setCurrentIndex(
                self.envelope_orientation_combobox.findText(
                    str(listOfCurItem[2])))

        self.general_envelope_values_layout.addWidget(
                                    self.envelope_name_label, 1, 0)
        self.general_envelope_values_layout.addWidget(
                            self.envelope_name_textbox, 1, 1)
        self.general_envelope_values_layout.addWidget(
                                    self.envelope_orientation_label, 2, 0)
        self.general_envelope_values_layout.addWidget(
                                    self.envelope_orientation_combobox, 2, 1)
        self.general_envelope_values_layout.addWidget(
                                    self.envelope_area_label, 3, 0)
        self.general_envelope_values_layout.addWidget(
                                    self.envelope_area_textbox, 3, 1)

        self.general_envelope_values_groupbox.setMaximumHeight(120)
        self.general_envelope_values_groupbox.setMinimumHeight(120)
        self.envelope_element_list_view = QtGui.QListView()
        self.envelope_element_list_view.setObjectName(
            _fromUtf8("envelope_element_list_view"))
        self.envelope_element_list_view.setModel(self.outer_elements_model)
        self.envelope_element_list_view.setItemDelegate(self.lVZF)
        self.envelopes_value_window_layout.addWidget(
                                self.general_envelope_values_groupbox, 0, 0)
        self.envelopes_value_window_layout.addWidget(
                                self.groupbox_save_cancel_buttons, 1, 0)
        self.envelopes_value_window.setWindowModality(Qt.ApplicationModal)
        self.envelopes_value_window.show()

    def generate_type_building_ui(self):
        ''' Opens a window to create a new type building.
        '''

        self.popup_window_type_building = QtGui.QWizardPage()
        self.current_type_building = "Office"
        self.popup_window_type_building.setAttribute(
            QtCore.Qt.WA_DeleteOnClose)
        self.popup_window_type_building.setAttribute(
            QtCore.Qt.WA_DeleteOnClose)
        self.popup_window_type_building.setWindowTitle(
            u"generate " + self.current_type_building + " ...")
        self.popup_window_type_building.setFixedWidth(520)
        self.popup_window_type_building.setFixedHeight(800)
        self.popup_layout_type_building = QtGui.QGridLayout()
        self.popup_window_type_building.setLayout(
            self.popup_layout_type_building)
        self.group_box_type_building_sidecontrols = QtGui.QGroupBox(
            u"General Information")
        self.group_box_type_building_right_office = QtGui.QGroupBox(
            u"Specific Type Building Information")
        self.group_box_type_building_right_residential = QtGui.QGroupBox(
            u"Specific Type Building Information")

        self.window_construct_building_type_label = QtGui.QLabel(
            self.group_box_type_building_sidecontrols)
        self.window_construct_building_type_label.setGeometry(
            QtCore.QRect(10, 25, 90, 25))
        self.window_construct_building_type_label.setText("Type Building:")
        self.window_construct_building_combo_box = QtGui.QComboBox(
            self.group_box_type_building_sidecontrols)
        self.window_construct_building_combo_box.setGeometry(
            QtCore.QRect(110, 25, 120, 25))
        for type_building in self.guiinfo.type_buildings:
            self.window_construct_building_combo_box.addItem(type_building)
        self.connect(self.window_construct_building_combo_box, QtCore.SIGNAL(
            "currentIndexChanged(int)"), self.switch_type_building)
        self.window_construct_building_name_label = QtGui.QLabel(
            self.group_box_type_building_sidecontrols)
        self.window_construct_building_name_label.setGeometry(
            QtCore.QRect(10, 65, 90, 25))
        self.window_construct_building_name_label.setText("Name:")
        self.window_construct_building_name_line_edit = QtGui.QLineEdit(
            self.group_box_type_building_sidecontrols)
        self.window_construct_building_name_line_edit.setGeometry(
            QtCore.QRect(110, 65, 120, 25))
        self.window_construct_building_street_label = QtGui.QLabel(
            self.group_box_type_building_sidecontrols)
        self.window_construct_building_street_label.setGeometry(
            QtCore.QRect(10, 105, 90, 25))
        self.window_construct_building_street_label.setText("Street/Nr.:")
        self.window_construct_building_street_line_edit = QtGui.QLineEdit(
            self.group_box_type_building_sidecontrols)
        self.window_construct_building_street_line_edit.setGeometry(
            QtCore.QRect(110, 105, 120, 25))
        self.window_construct_building_location_label = QtGui.QLabel(
            self.group_box_type_building_sidecontrols)
        self.window_construct_building_location_label.setGeometry(
            QtCore.QRect(10, 145, 90, 25))
        self.window_construct_building_location_label.setText("ZIP/City:")
        self.window_construct_building_location_line_edit = QtGui.QLineEdit(
            self.group_box_type_building_sidecontrols)
        self.window_construct_building_location_line_edit.setGeometry(
            QtCore.QRect(110, 145, 120, 25))
        self.window_construct_building_year_label = QtGui.QLabel(
            self.group_box_type_building_sidecontrols)
        self.window_construct_building_year_label.setGeometry(
            QtCore.QRect(10, 185, 90, 25))
        self.window_construct_building_year_label.setText("Construction Year:")
        self.window_construct_building_year_line_edit = QtGui.QLineEdit(
            self.group_box_type_building_sidecontrols)
        self.window_construct_building_year_line_edit.setGeometry(
            QtCore.QRect(110, 185, 120, 25))
        self.window_construct_building_number_of_floors_label = QtGui.QLabel(
            self.group_box_type_building_sidecontrols)
        self.window_construct_building_number_of_floors_label.setGeometry(
            QtCore.QRect(10, 225, 90, 25))
        self.window_construct_building_number_of_floors_label.setText(
            "Number of Floors:")
        self.window_construct_building_number_of_floors_line_edit = \
            QtGui.QLineEdit(self.group_box_type_building_sidecontrols)
        self.window_construct_building_number_of_floors_line_edit.setGeometry(
            QtCore.QRect(110, 225, 120, 25))
        self.window_construct_building_height_of_floors_label = QtGui.QLabel(
            self.group_box_type_building_sidecontrols)
        self.window_construct_building_height_of_floors_label.setGeometry(
            QtCore.QRect(10, 265, 90, 25))
        self.window_construct_building_height_of_floors_label.setText(
            "Height of Floors:")
        self.window_construct_building_height_of_floors_line_edit = \
            QtGui.QLineEdit(self.group_box_type_building_sidecontrols)
        self.window_construct_building_height_of_floors_line_edit.setGeometry(
            QtCore.QRect(110, 265, 120, 25))
        self.window_construct_building_area_label = QtGui.QLabel(
            self.group_box_type_building_sidecontrols)
        self.window_construct_building_area_label.setGeometry(
            QtCore.QRect(10, 305, 90, 25))
        self.window_construct_building_area_label.setText("Net leased Area:")
        self.window_construct_building_area_line_edit = QtGui.QLineEdit(
            self.group_box_type_building_sidecontrols)
        self.window_construct_building_area_line_edit.setGeometry(
            QtCore.QRect(110, 305, 120, 25))
        self.test_button = QtGui.QPushButton(
                                self.group_box_type_building_sidecontrols)
        self.test_button.setText("Generate random parameters")
        self.test_button.setGeometry(QtCore.QRect(10, 345, 230, 25))
        self.connect(self.test_button,
                     QtCore.SIGNAL("clicked()"),
                     self.fill_random_parameters)

        # Differentiates between the different types of buildings from combobox
        
        self.type_building_office_layout = QtGui.QGridLayout()
        self.group_box_type_building_right_office.setLayout(
                self.type_building_office_layout)

        self.group_box_office_layout = QtGui.QGroupBox(u"Layout")
        self.group_box_office_window_area = QtGui.QGroupBox(u"Window Layout")
        self.group_box_office_architecture = QtGui.QGroupBox(
            u"Construction Type")

        self.office_layout = QtGui.QGridLayout()
        self.office_layoutWindowArea = QtGui.QGridLayout()
        self.office_layout_architecture = QtGui.QGridLayout()

        self.group_box_office_layout.setLayout(self.office_layout)
        self.group_box_office_window_area.setLayout(
            self.office_layoutWindowArea)
        self.group_box_office_architecture.setLayout(
            self.office_layout_architecture)

        self.radio_button_office_layout_1 = QtGui.QRadioButton(
            u"Use default values")
        self.radio_button_office_layout_2 = QtGui.QRadioButton(
            u"Elongated, 1 floor")
        self.radio_button_office_layout_3 = QtGui.QRadioButton(
            u"Elongated, 2 floors")
        self.radio_button_office_layout_4 = QtGui.QRadioButton(
            u"Compact")
        self.radio_button_office_layout_1.setChecked(True)

        self.picture_layout_office_2 = QtGui.QLabel()
        self.picture_layout_office_3 = QtGui.QLabel()
        self.picture_layout_office_4 = QtGui.QLabel()
        self.picture_layout_office_2.setPixmap(
            QtGui.QPixmap(utilis.get_full_path(
                "GUI\\GUIImages\\OfficeBuildings\\elongated1floor.png")).scaled(
                    70, 70))
        self.picture_layout_office_3.setPixmap(
            QtGui.QPixmap(utilis.get_full_path(
                "GUI\\GUIImages\\OfficeBuildings\\elongated2floors.png")).scaled(
                    70, 70))
        self.picture_layout_office_4.setPixmap(QtGui.QPixmap(
            utilis.get_full_path(
                "GUI\\GUIImages\\OfficeBuildings\\compact.png")).scaled(
                    70, 70))
        self.office_layout.addWidget(
            self.radio_button_office_layout_1, 1, 0)
        self.office_layout.addWidget(
            self.radio_button_office_layout_2, 2, 0)
        self.office_layout.addWidget(
            self.radio_button_office_layout_3, 3, 0)
        self.office_layout.addWidget(
            self.radio_button_office_layout_4, 4, 0)
        self.office_layout.addWidget(
            self.picture_layout_office_2, 2, 1, Qt.AlignRight)
        self.office_layout.addWidget(
            self.picture_layout_office_3, 3, 1, Qt.AlignRight)
        self.office_layout.addWidget(
            self.picture_layout_office_4, 4, 1, Qt.AlignRight)

        self.radio_button_window_area_office_1 = QtGui.QRadioButton(

            u"Use default values")
        self.radio_button_window_area_office_2 = QtGui.QRadioButton(

            u"Punctuated facade")
        self.radio_button_window_area_office_3 = QtGui.QRadioButton(

            u"Banner facade")
        self.radio_button_window_area_office_4 = QtGui.QRadioButton(

            u"Full glazing")
        self.radio_button_window_area_office_1.setChecked(True)

        self.picture_window_area_office_2 = QtGui.QLabel()
        self.picture_window_area_office_3 = QtGui.QLabel()
        self.picture_window_area_office_4 = QtGui.QLabel()
        self.picture_window_area_office_2.setPixmap(QtGui.QPixmap(
            utilis.get_full_path(
                "GUI\\GUIImages\\OfficeBuildings\\punctuatedFacade.png"))
            .scaled(70, 70))
        self.picture_window_area_office_3.setPixmap(QtGui.QPixmap(
            utilis.get_full_path(
                "GUI\\GUIImages\\OfficeBuildings\\bannerFacade.png"))
            .scaled(70, 70))
        self.picture_window_area_office_4.setPixmap(QtGui.QPixmap(
            utilis.get_full_path(
                "GUI\\GUIImages\\OfficeBuildings\\fullGlazing.png"))
            .scaled(70, 70))
        self.office_layoutWindowArea.addWidget(
            self.radio_button_window_area_office_1, 1, 0)
        self.office_layoutWindowArea.addWidget(
            self.radio_button_window_area_office_2, 2, 0)
        self.office_layoutWindowArea.addWidget(
            self.radio_button_window_area_office_3, 3, 0)
        self.office_layoutWindowArea.addWidget(
            self.radio_button_window_area_office_4, 4, 0)
        self.office_layoutWindowArea.addWidget(
            self.picture_window_area_office_2, 2, 1, Qt.AlignRight)
        self.office_layoutWindowArea.addWidget(
            self.picture_window_area_office_3, 3, 1, Qt.AlignRight)
        self.office_layoutWindowArea.addWidget(
            self.picture_window_area_office_4, 4, 1, Qt.AlignRight)

        self.radio_button_architecture_office_1 = QtGui.QRadioButton(
            u"Use default values")
        self.radio_button_architecture_office_2 = QtGui.QRadioButton(
            u"Heavy")
        self.radio_button_architecture_office_3 = QtGui.QRadioButton(
            u"Light")
        self.radio_button_architecture_office_1.setChecked(True)

        self.office_layout_architecture.addWidget(
            self.radio_button_architecture_office_1, 1, 0)
        self.office_layout_architecture.addWidget(
            self.radio_button_architecture_office_2, 2, 0)
        self.office_layout_architecture.addWidget(
            self.radio_button_architecture_office_3, 3, 0)

        self.construct_type_building_button = QtGui.QPushButton(
            u"Generate " + self.current_type_building + " Building ...")
        self.connect(self.construct_type_building_button, SIGNAL(
            "clicked()"), self.check_inputs_typebuilding_office)

        self.connect(self.construct_type_building_button, SIGNAL(
            "clicked()"), self.popup_window_type_building,
            QtCore.SLOT("close()"))
        self.type_building_residential_layout = QtGui.QGridLayout()
        self.group_box_type_building_right_residential.setLayout(
            self.type_building_residential_layout)

        self.group_box_residential_neighbour_buildings = QtGui.QGroupBox(
            u"Direct neighbour buildings")
        self.group_box_residential_layout = QtGui.QGroupBox(u"Layout")
        self.group_box_residential_roof = QtGui.QGroupBox(u"Roof")
        self.group_box_residential_basement = QtGui.QGroupBox(u"Basement")
        self.group_box_residential_architecture = QtGui.QGroupBox(
            u"Construction Type")

        self.layout_residential_neighbour_buildings = QtGui.QGridLayout()
        self.layout_residential_layout = QtGui.QGridLayout()
        self.layout_residential_roof = QtGui.QGridLayout()
        self.layout_residential_basement = QtGui.QGridLayout()
        self.layout_residential_architecture = QtGui.QGridLayout()

        self.group_box_residential_neighbour_buildings.setLayout(
            self.layout_residential_neighbour_buildings)
        self.group_box_residential_layout.setLayout(
            self.layout_residential_layout)
        self.group_box_residential_roof.setLayout(
            self.layout_residential_roof)
        self.group_box_residential_basement.setLayout(
            self.layout_residential_basement)
        self.group_box_residential_architecture.setLayout(
            self.layout_residential_architecture)

        self.radio_button_neighbour_1 = QtGui.QRadioButton(

            u"No neighbour")
        self.radio_button_neighbour_2 = QtGui.QRadioButton(

            u"One neighbour")
        self.radio_button_neighbour_3 = QtGui.QRadioButton(
            u"Two neighbours")
        self.radio_button_neighbour_1.setChecked(True)

        self.picture_neighbour_building_residential_1 = QtGui.QLabel()
        self.picture_neighbour_building_residential_2 = QtGui.QLabel()
        self.picture_neighbour_building_residential_3 = QtGui.QLabel()
        self.picture_neighbour_building_residential_1.setPixmap(QPixmap(

            utilis.get_full_path("GUI\\GUIImages\\Residentials\\"
                "noNeighbour.png")).scaled(29, 23))
        self.picture_neighbour_building_residential_2.setPixmap(QPixmap(

            utilis.get_full_path("GUI\\GUIImages\\Residentials\\"
                "oneNeighbour.png")).scaled(46, 23))
        self.picture_neighbour_building_residential_3.setPixmap(QPixmap(

            utilis.get_full_path("GUI\\GUIImages\\Residentials\\"
                "twoNeighbours.png")).scaled(56, 23))
        self.layout_residential_neighbour_buildings.addWidget(
            self.radio_button_neighbour_1, 1, 0)
        self.layout_residential_neighbour_buildings.addWidget(
            self.radio_button_neighbour_2, 2, 0)
        self.layout_residential_neighbour_buildings.addWidget(
            self.radio_button_neighbour_3, 3, 0)
        self.layout_residential_neighbour_buildings.addWidget(
            self.picture_neighbour_building_residential_1, 1, 1,
            Qt.AlignRight)
        self.layout_residential_neighbour_buildings.addWidget(
            self.picture_neighbour_building_residential_2, 2, 1,
            Qt.AlignRight)
        self.layout_residential_neighbour_buildings.addWidget(
            self.picture_neighbour_building_residential_3, 3, 1,
            Qt.AlignRight)

        self.radio_button_residential_layout_1 = QtGui.QRadioButton(

            u"Compact")
        self.radio_button_residential_layout_2 = QtGui.QRadioButton(

            u"Elongated/Complex")
        self.radio_button_residential_layout_1.setChecked(True)

        self.picture_layout_residential_1 = QtGui.QLabel()
        self.picture_layout_residential_2 = QtGui.QLabel()
        self.picture_layout_residential_1.setPixmap(QPixmap(

            utilis.get_full_path("GUI\\GUIImages\\Residentials\\"
                                 "compact.png")).scaled(28, 28))
        self.picture_layout_residential_2.setPixmap(QPixmap(

            utilis.get_full_path("GUI\\GUIImages\\Residentials\\"
                                 "elongatedComplex.png")).scaled(28, 28))
        self.layout_residential_layout.addWidget(
            self.radio_button_residential_layout_1, 1, 0)
        self.layout_residential_layout.addWidget(
            self.radio_button_residential_layout_2, 2, 0)
        self.layout_residential_layout.addWidget(
            self.picture_layout_residential_1, 1, 1, Qt.AlignRight)
        self.layout_residential_layout.addWidget(
            self.picture_layout_residential_2, 2, 1, Qt.AlignRight)

        self.radio_button_residential_roof_1 = QtGui.QRadioButton(

            u"Flat Roof")
        self.radio_button_residential_roof_2 = QtGui.QRadioButton(

            u"Non heated attic")
        self.radio_button_residential_roof_3 = QtGui.QRadioButton(

            u"Partly heated attic")
        self.radio_button_residential_roof_4 = QtGui.QRadioButton(

            u"Heated attic")
        self.radio_button_residential_roof_1.setChecked(True)

        self.h_line_roof = QtGui.QFrame()
        self.h_line_roof.setFrameShape(QtGui.QFrame.HLine)
        self.h_line_roof.setFrameShadow(QtGui.QFrame.Sunken)
        self.check_box_button_roof = QtGui.QCheckBox(
            u"Dormer or similar installations")
        self.picture_roof_residential_1 = QtGui.QLabel()
        self.picture_roof_residential_2 = QtGui.QLabel()
        self.picture_roof_residential_3 = QtGui.QLabel()
        self.picture_roof_residential_4 = QtGui.QLabel()
        self.picture_roof_residential_1.setPixmap(QPixmap(

            utilis.get_full_path("GUI\\GUIImages\\Residentials\\"
                                 "flatRoof.png")).scaled(32, 23))
        self.picture_roof_residential_2.setPixmap(QPixmap(

            utilis.get_full_path("GUI\\GUIImages\\Residentials\\"
                                 "nonHeatedAttic.png")).
            scaled(34, 23))
        self.picture_roof_residential_3.setPixmap(QPixmap(

            utilis.get_full_path("GUI\\GUIImages\\Residentials\\"
                                 "partyHeatedAttic.png")).
            scaled(34, 23))
        self.picture_roof_residential_4.setPixmap(QPixmap(


            utilis.get_full_path("GUI\\GUIImages\\Residentials\\"
                                 "heatedAttic.png")).scaled(34, 23))
        self.layout_residential_roof.addWidget(
            self.radio_button_residential_roof_1, 1, 0)

        self.layout_residential_roof.addWidget(
            self.radio_button_residential_roof_2, 2, 0)

        self.layout_residential_roof.addWidget(
            self.radio_button_residential_roof_3, 3, 0)

        self.layout_residential_roof.addWidget(
            self.radio_button_residential_roof_4, 4, 0)

        self.layout_residential_roof.addWidget(
            self.picture_roof_residential_1, 1, 1, Qt.AlignRight)

        self.layout_residential_roof.addWidget(
            self.picture_roof_residential_2, 2, 1, Qt.AlignRight)

        self.layout_residential_roof.addWidget(
            self.picture_roof_residential_3, 3, 1, Qt.AlignRight)

        self.layout_residential_roof.addWidget(
            self.picture_roof_residential_4, 4, 1, Qt.AlignRight)

        self.layout_residential_roof.addWidget(
            self.h_line_roof, 5, 0, 1, 0)

        self.layout_residential_roof.addWidget(
            self.check_box_button_roof, 6, 0, 1, 1)

        self.radio_button_residential_basement_1 = QtGui.QRadioButton(

            u"No cellar")
        self.radio_button_residential_basement_2 = QtGui.QRadioButton(

            u"Non heated cellar")
        self.radio_button_residential_basement_3 = QtGui.QRadioButton(

            u"Partly heated cellar")
        self.radio_button_residential_basement_4 = QtGui.QRadioButton(

            u"Heated cellar")
        self.radio_button_residential_basement_1.setChecked(True)

        self.picture_residential_basement_1 = QtGui.QLabel()
        self.picture_residential_basement_2 = QtGui.QLabel()
        self.picture_residential_basement_3 = QtGui.QLabel()
        self.picture_residential_basement_4 = QtGui.QLabel()
        self.picture_residential_basement_1.setPixmap(QPixmap(


            utilis.get_full_path("GUI\\GUIImages\\Residentials\\"
                                 "noCellar.png")).scaled(32, 28))
        self.picture_residential_basement_2.setPixmap(QPixmap(


            utilis.get_full_path("GUI\\GUIImages\\Residentials\\"
                                 "nonHeatedCellar.png")).scaled(32, 28))
        self.picture_residential_basement_3.setPixmap(QPixmap(


            utilis.get_full_path("GUI\\GUIImages\\Residentials\\"
                                 "partlyHeatedCellar.png")).
            scaled(32, 28))
        self.picture_residential_basement_4.setPixmap(QPixmap(


            utilis.get_full_path("GUI\\GUIImages\\Residentials\\"
                                 "heatedCellar.png")).scaled(32, 28))
        self.layout_residential_basement.addWidget(
            self.radio_button_residential_basement_1, 1, 0)
        self.layout_residential_basement.addWidget(
            self.radio_button_residential_basement_2, 2, 0)
        self.layout_residential_basement.addWidget(
            self.radio_button_residential_basement_3, 3, 0)
        self.layout_residential_basement.addWidget(
            self.radio_button_residential_basement_4, 4, 0)
        self.layout_residential_basement.addWidget(
            self.picture_residential_basement_1, 1, 1, Qt.AlignRight)
        self.layout_residential_basement.addWidget(
            self.picture_residential_basement_2, 2, 1, Qt.AlignRight)
        self.layout_residential_basement.addWidget(
            self.picture_residential_basement_3, 3, 1, Qt.AlignRight)
        self.layout_residential_basement.addWidget(
            self.picture_residential_basement_4, 4, 1, Qt.AlignRight)

        self.radio_button_residential_architecture_1 = QtGui.QRadioButton(

            u"Use default values")
        self.radio_button_residential_architecture_2 = QtGui.QRadioButton(

            u"Heavy")
        self.radio_button_residential_architecture_3 = QtGui.QRadioButton(

            u"Light")
        self.radio_button_residential_architecture_1.setChecked(True)

        self.layout_residential_architecture.addWidget(
            self.radio_button_residential_architecture_1, 1, 0)
        self.layout_residential_architecture.addWidget(
            self.radio_button_residential_architecture_2, 2, 0)
        self.layout_residential_architecture.addWidget(
            self.radio_button_residential_architecture_3, 3, 0)
        self.popup_layout_type_building.addWidget(
            self.group_box_type_building_sidecontrols, 0, 0, 5, 3)
        self.popup_layout_type_building.addWidget(

            self.group_box_office_architecture, 5, 0, 2, 3)
        self.type_building_office_layout.addWidget(
            self.group_box_office_layout, 0, 0, 1, 1)
        self.type_building_office_layout.addWidget(
            self.group_box_office_window_area, 3, 0, 1, 1)

        self.type_building_residential_layout.addWidget(
            self.group_box_residential_neighbour_buildings, 0, 0, 1, 1)
        self.type_building_residential_layout.addWidget(
            self.group_box_residential_layout, 1, 0, 1, 1)
        self.type_building_residential_layout.addWidget(
            self.group_box_residential_roof, 2, 0, 1, 1)
        self.type_building_residential_layout.addWidget(
            self.group_box_residential_basement, 3, 0, 1, 1)
        self.popup_layout_type_building.addWidget(
            self.group_box_residential_architecture, 5, 0, 2, 3)
        self.popup_layout_type_building.addWidget(
                self.group_box_type_building_right_office, 0, 3, 7, 1)
        self.popup_layout_type_building.addWidget(
                self.group_box_type_building_right_residential, 0, 3, 7, 1)
        self.group_box_type_building_right_residential.setVisible(False)
        self.popup_layout_type_building.addWidget(
            self.construct_type_building_button, 7, 0, 1, 4)
        self.popup_window_type_building.setLayout(
            self.popup_layout_type_building)
        self.popup_window_type_building.setWindowModality(Qt.ApplicationModal)
        self.popup_window_type_building.show()

    def fill_random_parameters(self):
        import random
        self.window_construct_building_name_line_edit.setText("Random")
        self.window_construct_building_street_line_edit.setText("Random Street")
        self.window_construct_building_location_line_edit.setText("Random City")
        value = str(random.randint(1900,2015))
        self.window_construct_building_year_line_edit.setText(value)
        value = str(random.randint(1,10))
        self.window_construct_building_number_of_floors_line_edit.setText(value)
        value = str(round(random.uniform(2.5,5.5),2))
        self.window_construct_building_height_of_floors_line_edit.setText(value)
        value = str(round(random.uniform(100,10000),2))
        self.window_construct_building_area_line_edit.setText(value)

    def generate_zone_ui(self):
        ''' Opens a window to create a new zone.
        
        '''
        
        self.generate_zone_ui_page = QtGui.QWizardPage()
        self.generate_zone_ui_page.setAttribute(QtCore.Qt.WA_DeleteOnClose)
        self.generate_zone_ui_page.setWindowTitle("Create new Zone")
        self.generate_zone_ui_page.setFixedWidth(350)
        self.generate_zone_ui_page.setFixedHeight(200)
        self.generate_zone_window_layout = QtGui.QGridLayout()
        self.generate_zone_ui_page.setLayout(self.generate_zone_window_layout)

        self.generate_zone_name_label = QtGui.QLabel("Name: ")
        self.generate_zone_name_line_edit = QtGui.QLineEdit()
        self.generate_zone_name_line_edit.setObjectName(
            "generate_zone_name_line_edit")

        self.generate_zone_area_label = QtGui.QLabel("Area: ")
        self.generate_zone_area_line_edit = QtGui.QLineEdit()
        self.generate_zone_area_line_edit.setObjectName(
            "generate_zone_area_line_edit")

        self.generate_zone_usage_label = QtGui.QLabel("Type: ")
        self.generate_zone_usage_combobox = QtGui.QComboBox()
        self.generate_zone_usage_combobox.setObjectName(
            "generate_zone_usage_combobox")
        for zone_type in self.guiinfo.thermal_zone_types:
            self.generate_zone_usage_combobox.addItem(zone_type)

        self.generate_zone_save_button = QtGui.QPushButton()
        self.generate_zone_save_button.setText("Save")
        self.connect(self.generate_zone_save_button, SIGNAL(
            "clicked()"), self.check_inputs_new_zone)
        self.connect(self.generate_zone_save_button, SIGNAL(
            "clicked()"), self.generate_zone_ui_page, QtCore.SLOT("close()"))

        self.generate_zone_cancel_button = QtGui.QPushButton()
        self.generate_zone_cancel_button.setText("Cancel")
        self.connect(self.generate_zone_cancel_button, SIGNAL("clicked()"),
                     self.generate_zone_ui_page, QtCore.SLOT("close()"))

        self.generate_zone_window_layout.addWidget(
            self.generate_zone_name_label, 1, 0)
        self.generate_zone_window_layout.addWidget(
            self.generate_zone_name_line_edit, 1, 1)
        self.generate_zone_window_layout.addWidget(
            self.generate_zone_area_label, 2, 0)
        self.generate_zone_window_layout.addWidget(
            self.generate_zone_area_line_edit, 2, 1)
        self.generate_zone_window_layout.addWidget(
            self.generate_zone_usage_label, 3, 0)
        self.generate_zone_window_layout.addWidget(
            self.generate_zone_usage_combobox, 3, 1)
        self.generate_zone_window_layout.addWidget(
            self.generate_zone_save_button, 4, 0)
        self.generate_zone_window_layout.addWidget(
            self.generate_zone_cancel_button, 4, 1)
        self.generate_zone_ui_page.setWindowModality(Qt.ApplicationModal)
        self.generate_zone_ui_page.show()

    def show_element_build_ui(self, item):
        ''' Opens a window to display all attributes
        of the currently selected element.
        '''
        
        self.element_build_ui = QtGui.QWizardPage()
        self.element_build_ui.setAttribute(QtCore.Qt.WA_DeleteOnClose)
        self.element_build_ui.setWindowTitle("Element Details")
        self.element_build_ui.setFixedWidth(450)
        self.element_build_ui.setFixedHeight(600)
        self.element_build_ui_window_layout = QtGui.QGridLayout()
        self.element_build_ui.setLayout(self.element_build_ui_window_layout)

        self.element_layer_model.clear()

        current_item = self.element_model.itemFromIndex(item)
        if "Inner Wall" in current_item.text():
            for element in self.current_zone.inner_walls:
                if element.internal_id == current_item.internal_id:
                    self.current_element = element
        if "Outer Wall" in current_item.text():
            for element in self.current_zone.outer_walls:
                if element.internal_id == current_item.internal_id:
                    self.current_element = element
        if "Ground Floor" in current_item.text():
            for element in self.current_zone.outer_walls:
                if element.internal_id == current_item.internal_id:
                    self.current_element = element
        if "Rooftop" in current_item.text():
            for element in self.current_zone.outer_walls:
                if element.internal_id == current_item.internal_id:
                    self.current_element = element
        if "Window" in current_item.text():
            for element in self.current_zone.windows:
                if element.internal_id == current_item.internal_id:
                    self.current_element = element

        for layer in self.current_element.layer:
            item = TrackableItem("Material:\t".expandtabs(8) +
                                 str(layer.material.name) +
                                 "\nThickness:\t".expandtabs(14) +
                                 str(layer.thickness) +
                                 "\t", layer.internal_id)
            self.element_layer_model.appendRow(item)

        self.element_general_layout = QtGui.QGridLayout()
        self.element_general_layout_groupBox = QtGui.QGroupBox(
            "General Element Values")
        self.element_general_layout_groupBox.setLayout(
            self.element_general_layout)

        self.element_save_cancel_layout = QtGui.QGridLayout()
        self.element_save_cancel_layoutGroupBox = QtGui.QGroupBox()
        self.element_save_cancel_layoutGroupBox.setLayout(
            self.element_save_cancel_layout)
        self.element_save_cancel_layoutGroupBox.setMaximumHeight(48)

        self.element_type_label = QtGui.QLabel("Type")
        self.element_type_textbox = QtGui.QTextEdit()
        self.element_type_textbox.setText(
            type(self.current_element).__name__)
        self.element_type_textbox.setReadOnly(True)
        self.element_type_textbox.setMaximumHeight(24)

        self.element_construction_type_label = QtGui.QLabel(
            "Construction Type")
        self.element_construction_type_combobox = QtGui.QComboBox()
        self.element_construction_type_combobox.setObjectName(
            _fromUtf8("ElementConstructionTypeComboBox"))
        self.element_construction_type_combobox.addItem("heavy", userData=None)
        self.element_construction_type_combobox.addItem("light", userData=None)
        if self.current_element.construction_type == "heavy":
            self.element_construction_type_combobox.setCurrentIndex(0)
        if self.current_element.construction_type == "light":
            self.element_construction_type_combobox.setCurrentIndex(1)                    
        self.element_orientation_label = QtGui.QLabel("Orientation")
        self.element_orientation_combobox = QtGui.QComboBox()
        self.element_orientation_combobox.setObjectName(
            _fromUtf8("ElementOrientationComboBox"))
        for orientation in self.guiinfo.orientations:
            self.element_orientation_combobox.addItem(
                orientation, userData=None)
        if(self.current_element.orientation != None):
            orientation_string = str(self.guiinfo.orientations_numbers
                [self.current_element.orientation])
            self.element_orientation_combobox.setCurrentIndex(
            self.element_orientation_combobox.findText(
               orientation_string))
        else:
            self.element_orientation_combobox.setCurrentIndex(-1)

        self.element_name_label = QtGui.QLabel("Id")
        self.element_name_textbox = QtGui.QLineEdit()
        self.element_name_textbox.setObjectName(
            _fromUtf8("ElementNameTextBox"))
        self.element_name_textbox.setText(str(self.current_element.name))

        self.element_area_label = QtGui.QLabel("Area")
        self.element_area_textbox = QtGui.QLineEdit()
        self.element_area_textbox.setObjectName(
            _fromUtf8("ElementAreaTextBox"))
        self.element_area_textbox.setText(str(round(
            self.current_element.area, 2)))

        self.element_year_of_construction_label = QtGui.QLabel(
            "Year Of Construction")
        self.element_year_of_construction_textbox = QtGui.QLineEdit()
        self.element_year_of_construction_textbox.setObjectName(
            _fromUtf8("ElementYearOfConstructionTextBox"))
        if self.current_element.year_of_construction is None:
            self.element_year_of_construction_textbox.setText(
                str(0))
        else:
            self.element_year_of_construction_textbox.setText(
                str(self.current_element.year_of_construction))

        self.element_year_of_retrofit_label = QtGui.QLabel(
            "Year Of Retrofit")
        self.element_year_of_retrofit_textbox = QtGui.QLineEdit()
        self.element_year_of_retrofit_textbox.setObjectName(
            _fromUtf8("ElementYearOfRetrofitTextBox"))
        if self.current_element._year_of_retrofit is None:
            self.element_year_of_retrofit_textbox.setText(
                str(0))
        else:
            self.element_year_of_retrofit_textbox.setText(
                str(self.current_element._year_of_retrofit))

        self.element_tilt_label = QtGui.QLabel("Tilt")
        self.element_tilt_textbox = QtGui.QLineEdit()
        self.element_tilt_textbox.setObjectName(
            _fromUtf8("ElementTiltTextBox"))
        if self.current_element.tilt is None:
            self.element_tilt_textbox.setText(
                str(0))
        else:
            self.element_tilt_textbox.setText(
                str(self.current_element.tilt))

        self.element_inner_convection_label = QtGui.QLabel("Inner Convection")
        self.element_inner_convection_textbox = QtGui.QLineEdit()
        self.element_inner_convection_textbox.setObjectName(
            _fromUtf8("ElementInnerConvectionTextBox"))
        if self.current_element.inner_convection is None:
            self.element_inner_convection_textbox.setText(
                str(0))
        else:
            self.element_inner_convection_textbox.setText(
                str(self.current_element.inner_convection))

        self.element_inner_radiation_label = QtGui.QLabel("Inner Radiation")
        self.element_inner_radiation_textbox = QtGui.QLineEdit()
        self.element_inner_radiation_textbox.setObjectName(
            _fromUtf8("ElementInnerRadiationTextBox"))
        if self.current_element.inner_radiation is None:
            self.element_inner_radiation_textbox.setText(
                str(0))
        else:
            self.element_inner_radiation_textbox.setText(
                str(self.current_element.inner_radiation))

        if not type(self.current_element).__name__ == "InnerWall":

            self.element_outer_convection_label = QtGui.QLabel(
                "Outer Convection")
            self.element_outer_convection_textbox = QtGui.QLineEdit()
            self.element_outer_convection_textbox.setObjectName(
                _fromUtf8("ElementOuterConvectionTextBox"))
            self.element_outer_convection_textbox.setText(
                str(self.current_element.outer_convection))

            self.element_outer_radiation_label = QtGui.QLabel(
                "Outer Radiation")
            self.element_outer_radiation_textbox = QtGui.QLineEdit()
            self.element_outer_radiation_textbox.setObjectName(
                _fromUtf8("ElementOuterRadiationTextBox"))
            self.element_outer_radiation_textbox.setText(
                str(self.current_element.outer_radiation))

        self.element_uvalue_label = QtGui.QLabel("U-Value (U/A)")
        self.element_uvalue_textbox = QtGui.QLineEdit()
        self.element_uvalue_textbox.setObjectName(
            _fromUtf8("ElementUValueTextBox"))
        self.element_uvalue_textbox.setText(str(self.current_element.ua_value))
        self.element_uvalue_textbox.setReadOnly(True)

        self.element_add_material_button = QtGui.QPushButton()
        self.element_add_material_button.setText("Add Layer")
        self.connect(self.element_add_material_button, SIGNAL("clicked()"),
                     self.create_new_layer_ui)

        self.element_delete_material_button = QtGui.QPushButton()
        self.element_delete_material_button.setText("Delete Layer")
        self.connect(self.element_delete_material_button, SIGNAL("clicked()"),
                     self.delete_selected_layer)

        self.element_material_list_view = QtGui.QListView()
        self.element_material_list_view.setGeometry(
            QtCore.QRect(10, 200, 170, 300))
        self.element_material_list_view.setObjectName(
            _fromUtf8("ElementMaterialsListView"))
        self.element_material_list_view.setModel(self.element_layer_model)
        self.element_material_list_view.setItemDelegate(self.lVZF)
        self.element_material_list_view.setEditTriggers(
            QtGui.QAbstractItemView.NoEditTriggers)
        self.element_material_list_view.doubleClicked.connect(
            self.show_layer_build_ui)
        self.element_material_list_label = QtGui.QLabel()
        self.element_material_list_label.setGeometry(
            QtCore.QRect(175, 200, 25, 300))
        self.element_material_list_label.setText("From inner\n\n\n\n\n\n\n\n"
                                                 "To Outer")

        self.element_save_button = QtGui.QPushButton()
        self.element_save_button.setText("Save")
        self.connect(self.element_save_button, SIGNAL("clicked()"),
                     self.save_changed_element_values)
        self.connect(self.element_save_button, SIGNAL("clicked()"),
                     self.update_zone_details)
        self.connect(self.element_save_button, SIGNAL("clicked()"),
                     self.element_build_ui, QtCore.SLOT("close()"))
        # self.connect(self.element_save_button, SIGNAL("clicked()"),
        #              self.zone_value_window, QtCore.SLOT("update()"))

        self.element_cancel_button = QtGui.QPushButton()
        self.element_cancel_button.setText("Cancel")
        self.connect(self.element_cancel_button, SIGNAL("clicked()"),
                     self.element_build_ui, QtCore.SLOT("close()"))

        if type(self.current_element).__name__ == "InnerWall":

            self.element_general_layout.addWidget(
                self.element_type_label, 1, 0)
            self.element_general_layout.addWidget(
                self.element_type_textbox, 1, 1)
            self.element_general_layout.addWidget(
                self.element_construction_type_label, 2, 0)
            self.element_general_layout.addWidget(
                self.element_construction_type_combobox, 2, 1)
            self.element_general_layout.addWidget(
                self.element_orientation_label, 3, 0)
            self.element_general_layout.addWidget(
                self.element_orientation_combobox, 3, 1)
            self.element_general_layout.addWidget(
                self.element_name_label, 4, 0)
            self.element_general_layout.addWidget(
                self.element_name_textbox, 4, 1)
            self.element_general_layout.addWidget(
                self.element_area_label, 5, 0)
            self.element_general_layout.addWidget(
                self.element_area_textbox, 5, 1)
            self.element_general_layout.addWidget(
                self.element_year_of_construction_label, 6, 0)
            self.element_general_layout.addWidget(
                self.element_year_of_construction_textbox, 6, 1)
            self.element_general_layout.addWidget(
                self.element_year_of_retrofit_label, 7, 0)
            self.element_general_layout.addWidget(
                self.element_year_of_retrofit_textbox, 7, 1)
            self.element_general_layout.addWidget(
                self.element_tilt_label, 8, 0)
            self.element_general_layout.addWidget(
                self.element_tilt_textbox, 8, 1)
            self.element_general_layout.addWidget(
                self.element_inner_convection_label, 9, 0)
            self.element_general_layout.addWidget(
                self.element_inner_convection_textbox, 9, 1)
            self.element_general_layout.addWidget(
                self.element_inner_radiation_label, 10, 0)
            self.element_general_layout.addWidget(
                self.element_inner_radiation_textbox, 10, 1)
            self.element_general_layout.addWidget(
                self.element_uvalue_label, 11, 0)
            self.element_general_layout.addWidget(
                self.element_uvalue_textbox, 11, 1)
            self.element_general_layout.addWidget(
                self.element_add_material_button, 12, 0)
            self.element_general_layout.addWidget(
                self.element_delete_material_button, 12, 1)
            self.element_general_layout.addWidget(
                self.element_material_list_view, 13, 0, 14, 3)
            self.element_general_layout.addWidget(
                self.element_material_list_label, 13, 3, 14, 4)
            self.element_save_cancel_layout.addWidget(
                self.element_save_button, 0, 0)
            self.element_save_cancel_layout.addWidget(
                self.element_cancel_button, 0, 1)

        else:

            self.element_general_layout.addWidget(
                self.element_type_label, 1, 0)
            self.element_general_layout.addWidget(
                self.element_type_textbox, 1, 1)
            self.element_general_layout.addWidget(
                self.element_construction_type_label, 2, 0)
            self.element_general_layout.addWidget(
                self.element_construction_type_combobox, 2, 1)
            self.element_general_layout.addWidget(
                self.element_orientation_label, 3, 0)
            self.element_general_layout.addWidget(
                self.element_orientation_combobox, 3, 1)
            self.element_general_layout.addWidget(
                self.element_name_label, 4, 0)
            self.element_general_layout.addWidget(
                self.element_name_textbox, 4, 1)
            self.element_general_layout.addWidget(
                self.element_area_label, 5, 0)
            self.element_general_layout.addWidget(
                self.element_area_textbox, 5, 1)
            self.element_general_layout.addWidget(
                self.element_year_of_construction_label, 6, 0)
            self.element_general_layout.addWidget(
                self.element_year_of_construction_textbox, 6, 1)
            self.element_general_layout.addWidget(
                self.element_year_of_retrofit_label, 7, 0)
            self.element_general_layout.addWidget(
                self.element_year_of_retrofit_textbox, 7, 1)
            self.element_general_layout.addWidget(
                self.element_tilt_label, 8, 0)
            self.element_general_layout.addWidget(
                self.element_tilt_textbox, 8, 1)
            self.element_general_layout.addWidget(
                self.element_inner_convection_label, 9, 0)
            self.element_general_layout.addWidget(
                self.element_inner_convection_textbox, 9, 1)

            self.element_general_layout.addWidget(
                self.element_inner_radiation_label, 10, 0)
            self.element_general_layout.addWidget(
                self.element_inner_radiation_textbox, 10, 1)
            self.element_general_layout.addWidget(
                self.element_outer_convection_label, 11, 0)
            self.element_general_layout.addWidget(
                self.element_outer_convection_textbox, 11, 1)
            self.element_general_layout.addWidget(
                self.element_outer_radiation_label, 12, 0)
            self.element_general_layout.addWidget(
                self.element_outer_radiation_textbox, 12, 1)
            self.element_general_layout.addWidget(
                self.element_uvalue_label, 13, 0)
            self.element_general_layout.addWidget(
                self.element_uvalue_textbox, 13, 1)
            self.element_general_layout.addWidget(
                self.element_add_material_button, 14, 0)
            self.element_general_layout.addWidget(
                self.element_delete_material_button, 14, 1)
            self.element_general_layout.addWidget(
                self.element_material_list_view, 15, 0, 15, 3)
            self.element_general_layout.addWidget(
                self.element_material_list_label, 15, 3, 15, 4)
            self.element_save_cancel_layout.addWidget(
                self.element_save_button, 0, 0)
            self.element_save_cancel_layout.addWidget(
                self.element_cancel_button, 0, 1)

        self.element_build_ui_window_layout.addWidget(
            self.element_general_layout_groupBox)
        self.element_build_ui_window_layout.addWidget(
            self.element_save_cancel_layoutGroupBox)
        self.element_build_ui.setWindowModality(Qt.ApplicationModal)
        self.element_build_ui.show()

    def show_export_window(self):
        ''' Opens a window that displays the options to export the project.
        
        '''
        
        self.export_window_ui = QtGui.QWizardPage()
        self.export_window_ui.setAttribute(QtCore.Qt.WA_DeleteOnClose)
        self.export_window_ui.setWindowTitle("Export")
        self.export_window_ui.setFixedWidth(380)
        self.export_window_ui.setFixedHeight(180)
        self.export_window_ui_layout = QtGui.QGridLayout()
        self.export_window_ui.setLayout(self.export_window_ui_layout)

        self.export_groupbox = QtGui.QGroupBox("Export")
        self.export_groupbox.setGeometry(QtCore.QRect(5, 5, 360, 160))
        self.export_groupbox.setMinimumSize(QtCore.QSize(360, 160))
        self.export_groupbox.setMaximumSize(QtCore.QSize(360, 160))
        self.export_groupbox.setObjectName(_fromUtf8("exportGroupBox"))
        self.export_button = QtGui.QPushButton(self.export_groupbox)
        self.export_button.setGeometry(QtCore.QRect(5, 20, 305, 25))
        self.export_button.clicked.connect(self.click_export_button)
        self.export_button.setText("Export model for all buildings")
        self.export_button_one = QtGui.QPushButton(self.export_groupbox)
        self.export_button_one.setGeometry(QtCore.QRect(5, 55, 305, 25))
        self.export_button_one.clicked.connect(self.click_export_button)
        self.export_button_one.setText("Export model for current building")
        self.export_template_label = QtGui.QLabel(self.export_groupbox)
        self.export_template_label.setGeometry(QtCore.QRect(5, 90, 120, 25))
        self.export_template_label.setText("Model type:")
        self.export_create_template_combobox = QtGui.QComboBox(
            self.export_groupbox)
        self.export_create_template_combobox.setGeometry(
            QtCore.QRect(130, 90, 215, 25))
        self.export_save_template_label = QtGui.QLabel(self.export_groupbox)
        self.export_save_template_label.setGeometry(
            QtCore.QRect(5, 125, 110, 25))
        self.export_save_template_label.setText("File path:")
        self.export_save_template_lineedit = QtGui.QLineEdit(
            self.export_groupbox)
        self.export_save_template_lineedit .setGeometry(
            QtCore.QRect(130, 125, 130, 25))
        if self.file_path == "":
            self.export_save_template_lineedit.setText(
                                                 utilis.get_default_path())
            utilis.create_path(self.export_save_template_lineedit.text())
            self.file_path = self.export_save_template_lineedit.text()
        else:
            self.export_save_template_lineedit.setText(self.file_path)
            utilis.create_path(self.export_save_template_lineedit.text())
        self.export_save_template_button = QtGui.QPushButton(
            self.export_groupbox)
        self.export_save_template_button.setGeometry(
            QtCore.QRect(265, 125, 80, 25))
        self.export_save_template_button.setText("Browse")
        self.export_save_template_button.clicked.connect(
            self.click_browse_button)
        for template_name in os.listdir(self.create_path_to_template_folder()):
            if(template_name == "AixLib" or template_name == "CitiesRWin" or
               template_name == "CitiesType"):
                self.export_create_template_combobox.addItem(template_name)

        self.export_window_ui_layout.addWidget(
            self.export_groupbox, 1, 1)
        self.export_window_ui.setWindowModality(Qt.ApplicationModal)
        self.export_window_ui.show()

    def show_simulation_window(self):
        ''' Opens a window to display the project name and
        all simulation attributes.
        '''
        
        self.simulation_window_ui = QtGui.QWizardPage()
        self.simulation_window_ui.setAttribute(QtCore.Qt.WA_DeleteOnClose)
        self.simulation_window_ui.setWindowTitle("Simulation")
        self.simulation_window_ui.setFixedWidth(330)
        self.simulation_window_ui.setFixedHeight(280)
        self.simulation_window_ui_layout = QtGui.QGridLayout()
        self.simulation_window_ui.setLayout(self.simulation_window_ui_layout)

        self.project_name_groupbox = QtGui.QGroupBox("Project")
        self.project_name_groupbox.setGeometry(QtCore.QRect(10, 10, 315, 40))
        self.project_name_groupbox.setMinimumSize(QtCore.QSize(315, 40))
        self.project_name_groupbox.setMaximumSize(QtCore.QSize(315, 40))
        self.project_name_label = QtGui.QLabel(self.project_name_groupbox)
        self.project_name_label.setGeometry(QtCore.QRect(5, 10, 90, 25))
        self.project_name_label.setText("Project Name:")
        self.project_name_lineedit = QtGui.QLineEdit(self.project_name_groupbox)
        self.project_name_lineedit.setGeometry(QtCore.QRect(100, 10, 180, 25))
        self.project_name_lineedit.setText(str(self.project.name))

        self.simulation_groupbox = QtGui.QGroupBox("Simulation")
        self.simulation_groupbox.setGeometry(QtCore.QRect(380, 85, 315, 160))
        self.simulation_groupbox.setMinimumSize(QtCore.QSize(315, 160))
        self.simulation_groupbox.setMaximumSize(QtCore.QSize(315, 160))
        self.simulation_groupbox.setObjectName(_fromUtf8("simulationGroupBox"))
        self.simulation_runtime_label_1 = QtGui.QLabel(
            self.simulation_groupbox)
        self.simulation_runtime_label_1.setGeometry(
            QtCore.QRect(5, 20, 90, 25))
        self.simulation_runtime_label_1.setText("Runtime Simulation:")
        self.simulation_runtime_lineedit = QtGui.QLineEdit(
            self.simulation_groupbox)
        self.simulation_runtime_lineedit.setGeometry(
            QtCore.QRect(100, 20, 180, 25))
        self.simulation_runtime_lineedit.setText(
            self.project.modelica_info.runtime_simulation)
        self.simulation_runtime_label_2 = QtGui.QLabel(
            self.simulation_groupbox)
        self.simulation_runtime_label_2.setGeometry(
            QtCore.QRect(285, 20, 10, 25))
        self.simulation_runtime_label_2.setText("s")
        self.simulation_interval_output_label_1 = QtGui.QLabel(
            self.simulation_groupbox)
        self.simulation_interval_output_label_1.setGeometry(
            QtCore.QRect(5, 55, 90, 25))
        self.simulation_interval_output_label_1.setText("Interval Output:")
        self.simulation_interval_output_lineedit = QtGui.QLineEdit(
            self.simulation_groupbox)
        self.simulation_interval_output_lineedit.setGeometry(
            QtCore.QRect(100, 55, 180, 25))
        self.simulation_interval_output_lineedit.setText(
            self.project.modelica_info.interval_output)
        self.simulation_interval_output_label_2 = QtGui.QLabel(
            self.simulation_groupbox)
        self.simulation_interval_output_label_2.setGeometry(
            QtCore.QRect(285, 55, 10, 25))
        self.simulation_interval_output_label_2.setText("s")
        self.simulation_solver_label = QtGui.QLabel(self.simulation_groupbox)
        self.simulation_solver_label.setGeometry(QtCore.QRect(5, 90, 90, 25))
        self.simulation_solver_label.setText("Solver:")
        self.simulation_solver_combobox = QtGui.QComboBox(
            self.simulation_groupbox)
        self.simulation_solver_combobox.setGeometry(
            QtCore.QRect(100, 90, 180, 25))
        for solver in self.project.modelica_info.solver:
            self.simulation_solver_combobox.addItem(solver)
        self.simulation_solver_combobox.setCurrentIndex(
            self.simulation_solver_combobox.findText(
                self.project.modelica_info.current_solver))
        self.simulation_equidistant_output_checkbox = QtGui.QCheckBox(
            self.simulation_groupbox)
        self.simulation_equidistant_output_checkbox.setGeometry(
            QtCore.QRect(5, 125, 290, 20))
        self.simulation_equidistant_output_checkbox.setChecked(
            self.project.modelica_info.equidistant_output)
        self.simulation_equidistant_output_checkbox.setText(
            "Equidistant Output")

        self.simulation_save_cancel_groupbox = QtGui.QGroupBox()
        self.simulation_save_cancel_groupbox.setGeometry(
            QtCore.QRect(10, 530, 315, 35))
        self.simulation_save_cancel_groupbox.setMinimumSize(
            QtCore.QSize(315, 35))
        self.simulation_save_cancel_groupbox.setMaximumSize(
            QtCore.QSize(315, 35))
        self.simulation_save_button = QtGui.QPushButton(
            self.simulation_save_cancel_groupbox)
        self.simulation_save_button.setText("Save")
        self.simulation_save_button.setGeometry(QtCore.QRect(5, 5, 90, 25))
        self.connect(self.simulation_save_button, SIGNAL("clicked()"),
                     self.save_changed_simulation_values)
        self.connect(self.simulation_save_button, SIGNAL(
                "clicked()"), self.simulation_window_ui, QtCore.SLOT(
                "close()"))
        self.simulation_cancel_button = QtGui.QPushButton(
            self.simulation_save_cancel_groupbox)
        self.simulation_cancel_button.setText("Cancel")
        self.simulation_cancel_button.setGeometry(QtCore.QRect(100, 5, 80, 25))
        self.connect(self.simulation_cancel_button, SIGNAL(
                "clicked()"), self.simulation_window_ui, QtCore.SLOT(
                "close()"))

        self.simulation_window_ui_layout.addWidget(
            self.project_name_groupbox, 1, 1)
        self.simulation_window_ui_layout.addWidget(
            self.simulation_groupbox, 2, 1)
        self.simulation_window_ui_layout.addWidget(
            self.simulation_save_cancel_groupbox, 3, 1)
        self.simulation_window_ui.setWindowModality(Qt.ApplicationModal)
        self.simulation_window_ui.show()


class EmittingStream(QtCore.QObject):
    ''' Part of the package to display the console in the project.

    '''

    textWritten = QtCore.pyqtSignal(str)

    def write(self, text):
        self.textWritten.emit(str(text))

    def flush(self):
        pass<|MERGE_RESOLUTION|>--- conflicted
+++ resolved
@@ -1669,11 +1669,7 @@
                                 "Name:\t".expandtabs(8) + str(inner_wall.name) + 
                                 "\nType:\t".expandtabs(11) + 
                                 "Inner Wall \n Area:\t".expandtabs(11) + 
-<<<<<<< HEAD
                                 str(inner_wall.area),inner_wall.internal_id)
-=======
-                                str(inner_wall.area), inner_wall.internal_id)
->>>>>>> af9587d3
                             self.element_model.appendRow(item)
                         if type(inner_wall).__name__ == \
                         "Floor":
@@ -2399,7 +2395,7 @@
             self.machines_line_edit.text()
         self.current_zone.use_conditions.lighting_power = \
             self.lighting_line_edit.text()
-        
+
         self.current_zone.t_inside = self.mean_temp_inner_line_edit.text()
         self.current_zone.t_outside = self.mean_temp_outer_line_edit.text()
         self.current_zone.infiltration_rate = \
@@ -3446,18 +3442,6 @@
 
         self.mean_temp_out_label_1 = QtGui.QLabel("Mean Outdoor Temp: ")
         self.mean_temp_outer_line_edit = QtGui.QLineEdit()
-<<<<<<< HEAD
-        self.mean_temp_outer_line_edit.setText(str(utilis.kelvin_to_celsius(
-            self.current_zone.t_outside)))
-        self.mean_temp_out_label_2 = QtGui.QLabel("\u00B0C")
-
-        self.mean_temp_in_label_1 = QtGui.QLabel("Mean Indoor Temp: ")
-        self.mean_temp_inner_line_edit = QtGui.QLineEdit()
-        self.mean_temp_inner_line_edit.setText(str(utilis.kelvin_to_celsius(
-            self.current_zone.t_inside)))
-        self.mean_temp_in_label_2 = QtGui.QLabel("\u00B0C")
-
-=======
         self.mean_temp_outer_line_edit.setText(str(self.current_zone.t_outside))
         self.mean_temp_out_label_2 = QtGui.QLabel("K")
 
@@ -3465,8 +3449,7 @@
         self.mean_temp_inner_line_edit = QtGui.QLineEdit()
         self.mean_temp_inner_line_edit.setText(str(self.current_zone.t_inside))
         self.mean_temp_in_label_2 = QtGui.QLabel("K")
-        
->>>>>>> af9587d3
+
         self.infiltration_rate_label_1 = QtGui.QLabel("Infiltration Rate: ")
         self.infiltration_rate_line_edit = QtGui.QLineEdit()
         if self.current_zone.infiltration_rate is not None:
