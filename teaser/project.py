--- conflicted
+++ resolved
@@ -141,11 +141,6 @@
                     number_of_elements=self._number_of_elements_calc,
                     merge_windows=self._merge_windows_calc,
                     used_library=self._used_library_calc)
-<<<<<<< HEAD
-            except:
-                print("Can't calculate building:", bldg.name, bldg)
-                self.buildings.remove(bldg)
-=======
         else:
             for bldg in reversed(self.buildings):
                 try:
@@ -157,7 +152,6 @@
                     print("Following building can't be calculated:", bldg.name)
                     print("raise_errors=True to get python errors")
                     self.buildings.remove(bldg)
->>>>>>> 73f4729f
 
     def retrofit_all_buildings(self,
                                year_of_retrofit,
