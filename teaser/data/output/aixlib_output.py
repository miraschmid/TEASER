# Created March 2016
# TEASER Development Team

"""aixlib_output

This module contains function to call Templates for AixLib model generation
"""

import teaser.logic.utilities as utilitis
from mako.template import Template
import scipy.io
import teaser.logic.simulation.aixlib as aixlib

def export_aixlib(prj,
                  building_model="None",
                  zone_model="None",
                  corG=None,
                  internal_id=None,
                  path=None):
    '''Exports values to a record file for Modelica simulation

    The Export function for creating a AixLib LOM Multizone model

    Parameters
    ----------

    building_model : string
        setter of the used Aixlib building model (None, MultizoneEquipped,
        Multizone)
    zone_model : string
        setter of the used Aixlib zone model (ThermalZoneEquipped,
        ThermalZone)
    corG : boolean
        setter of the used g value calculation in the model
    internal_id : float
        setter of the used building which will be exported, if None then
        all buildings will be exported
    path : string
        if the Files should not be stored in OutputData, an alternative
        path can be specified as a full and absolute path

    '''

    #check the arguments
    assert building_model in ["None", "MultizoneEquipped", "Multizone"]
    assert zone_model in ["None", "ThermalZoneEquipped", "ThermalZone"]
    assert corG in [None, True, False]

    uses = ['Modelica(version = "3.2.1")',
            "AixLib(version=\"0.3.1\")"]

    # use the same zone templates for all exports
    zone_template = Template(
        filename=utilitis.get_full_path(
            "data/output/modelicatemplate/AixLib/AixLib_zone"))
    model_template = Template(
        filename=utilitis.get_full_path(
            "data/output/modelicatemplate/AixLib/AixLib_model"))
    zone_base_template = Template(
        filename=utilitis.get_full_path(
            "data/output/modelicatemplate/AixLib/AixLib_base"))
    # list which contains exported buildings
    if internal_id is not None:
        exported_list_of_buildings = [bldg for bldg in
                                      prj.buildings if
                                      bldg.internal_id == internal_id]
    else:
        exported_list_of_buildings = prj.buildings

    # here we diff between zonerecord export and full model support
    if building_model != "None" and zone_model != "None" and\
        corG is not None:
        # full model support here
        print("full model support")

        _help_package(path, prj.name, uses)
        _help_package_order(path, exported_list_of_buildings)

        for bldg in exported_list_of_buildings:

            if bldg.merge_windows_calc is True:
                calc_method = 'vdi'
            elif bldg.merge_windows_calc is False:
                calc_method = 'ebc'

            bldg_path = path + "/" + bldg.name + "/"
            utilitis.create_path(utilitis.get_full_path(bldg_path))
            utilitis.create_path(utilitis.get_full_path
                               (bldg_path + bldg.name + "_DataBase"))
            aixlib.modelica_set_temp(bldg=bldg, path=path + "/" + bldg.name)
            aixlib.modelica_AHU_boundary(bldg=bldg, path=path + "/" + bldg.name)
            aixlib.modelica_gains_boundary(bldg=bldg, path=path + "/" + bldg.name)

            _help_package(bldg_path, bldg.name, within=prj.name)
            _help_package_order(bldg_path, [bldg], None,
                                     bldg.name + "_DataBase")

            out_file = open(utilitis.get_full_path
                            (bldg_path + bldg.name + ".mo"), 'w')


            out_file.write(model_template.render_unicode(
                           bldg=bldg, mod_prj=prj.modelica_project,
                           weather=prj.weather_file_path,
                           weather_header=prj.weather_file_header,
                           model=building_model,
                           zone=zone_model,
                           physics=calc_method,
                           gFac=corG))
            out_file.close()

            for zone in bldg.thermal_zones:
                zone_path = bldg_path + bldg.name + "_DataBase" + "/"

                out_file = open(utilitis.get_full_path(
                    zone_path + "/" + bldg.name + "_" +
                    zone.name.replace(" ", "") + ".mo"), 'w')
                out_file.write(zone_template.render_unicode(
                    bldg=bldg,
                    zone=zone,
                    mod_prj=prj.modelica_project))
                out_file.close()

            _help_package(zone_path,
                          bldg.name + "_DataBase",
                          within=prj.name + '.' + bldg.name)
            _help_package_order(zone_path,
                                bldg.thermal_zones,
                                bldg.name + "_", bldg.name + "_base")

            out_file = open(utilitis.get_full_path
                            (zone_path + bldg.name + "_base.mo"),
                            'w')
            if bldg.central_ahu:
                out_file.write(zone_base_template.render_unicode(
                    bldg=bldg,
                    zone=zone,
                    mod_prj=prj.modelica_project,
                    central_ahu=bldg.central_ahu))
                out_file.close()
            else:
                out_file.write(zone_base_template.render_unicode(
                    bldg=bldg,
                    zone=zone,
                    mod_prj=prj.modelica_project))
                out_file.close()
        print("Exports can be found here:")
        print(path)

    elif building_model == "None" and zone_model == "None" and\
        corG is None:
        # only export the baserecords
        _help_package(path, prj.name, uses)
        _help_package_order(path, exported_list_of_buildings)
        for bldg in exported_list_of_buildings:

            bldg_path = path + "/" + bldg.name + "/"
            utilitis.create_path(utilitis.get_full_path(bldg_path))
            utilitis.create_path(utilitis.get_full_path
                               (bldg_path + bldg.name + "_DataBase"))

            _help_package(bldg_path, bldg.name, within=prj.name)
            _help_package_order(bldg_path, [bldg], None,
                                     bldg.name + "_DataBase")

            for zone in bldg.thermal_zones:
                zone_path = bldg_path + bldg.name + "_DataBase" + "/"

                out_file = open(utilitis.get_full_path(
                    zone_path + "/" + bldg.name + "_" +
                    zone.name.replace(" ", "") + ".mo"), 'w')
                out_file.write(zone_template.render_unicode(
                    bldg=bldg,
                    zone=zone,
                    calc_core=bldg._calculation_method,
                    mod_prj=prj.modelica_project))

                out_file.close()

            _help_package(zone_path,
                          bldg.name + "_DataBase",
                          within=prj.name + '.' + bldg.name)
            _help_package_order(zone_path,
                                bldg.thermal_zones,
                                bldg.name + "_", bldg.name + "_base")

        print("Exports can be found here:")
        print(path)

    else:
        # not clearly specified
        print("please specify you export clearly")



def _help_package(path, name, uses=None, within=""):
    '''creates a package.mo file

    private function, do not call

    Parameters
    ----------

    path : string
        path of where the package.mo should be placed
    name : string
        name of the Modelica package

    '''

    package_template = Template(filename=utilitis.get_full_path
                                ("data/output/modelicatemplate/package"))
    out_file = open(
<<<<<<< HEAD
        utilitis.get_full_path(path + "\\" + "package" + ".mo"), 'w')
    out_file.write(package_template.render_unicode(name=name,
                                                   within=within,
                                                   uses=uses))
=======
        utilitis.get_full_path(path + "/" + "package" + ".mo"), 'w')
    out_file.write(package_template.render_unicode(name=name, uses=uses))
>>>>>>> 038dfd7d
    out_file.close()

def _help_package_order(path, package_list, addition=None, extra=None):
    '''creates a package.order file

    private function, do not call

    Parameters
    ----------

    path : string
        path of where the package.order should be placed
    package_list : [string]
        name of all models or packages contained in the package
    addition : string
        if there should be a suffix in front of package_list.string it can
        be specified
    extra : string
        an extra package or model not contained in package_list can be
        specified

    '''
    order_template = Template(filename=utilitis.get_full_path
                              ("data/output/modelicatemplate/package_order"))

    out_file = open(
        utilitis.get_full_path(path + "/" + "package" + ".order"), 'w')
    out_file.write(order_template.render_unicode
                   (list=package_list, addition=addition, extra=extra))
    out_file.close()<|MERGE_RESOLUTION|>--- conflicted
+++ resolved
@@ -211,15 +211,10 @@
     package_template = Template(filename=utilitis.get_full_path
                                 ("data/output/modelicatemplate/package"))
     out_file = open(
-<<<<<<< HEAD
-        utilitis.get_full_path(path + "\\" + "package" + ".mo"), 'w')
+        utilitis.get_full_path(path + "/" + "package" + ".mo"), 'w')
     out_file.write(package_template.render_unicode(name=name,
                                                    within=within,
                                                    uses=uses))
-=======
-        utilitis.get_full_path(path + "/" + "package" + ".mo"), 'w')
-    out_file.write(package_template.render_unicode(name=name, uses=uses))
->>>>>>> 038dfd7d
     out_file.close()
 
 def _help_package_order(path, package_list, addition=None, extra=None):
